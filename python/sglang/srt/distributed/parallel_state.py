# Adapted from https://github.com/vllm-project/vllm/blob/v0.6.4.post1/vllm/distributed/parallel_state.py

# Copyright 2023 The vLLM team.
# Adapted from
# https://github.com/NVIDIA/Megatron-LM/blob/main/megatron/core/parallel_state.py
# Copyright (c) 2022, NVIDIA CORPORATION. All rights reserved.
"""vLLM distributed state.
It takes over the control of the distributed environment from PyTorch.
The typical workflow is:

- call `init_distributed_environment` to initialize the distributed environment.
- call `initialize_model_parallel` or `ensure_model_parallel_initialized` to
 initialize the model parallel groups.

- any code dealing with the distributed stuff

- call `destroy_model_parallel` to destroy the model parallel groups.
- call `destroy_distributed_environment` to destroy the distributed environment.

If you only need to use the distributed environment without model/pipeline
 parallelism, you can skip the model parallel initialization and destruction
 steps.
"""
import contextlib
import gc
import logging
import os
import pickle
import weakref
from collections import namedtuple
from contextlib import contextmanager, nullcontext
from dataclasses import dataclass
from datetime import timedelta
from multiprocessing import shared_memory
from typing import Any, Callable, Dict, List, Optional, Tuple, Union
from unittest.mock import patch

import torch
import torch.distributed
from torch.distributed import Backend, ProcessGroup

from sglang.srt.utils import (
    direct_register_custom_op,
    get_bool_env_var,
    get_int_env_var,
    is_cuda_alike,
    is_hip,
    is_npu,
    is_shm_available,
    supports_custom_op,
)

_is_npu = is_npu()


@dataclass
class GraphCaptureContext:
    stream: torch.cuda.Stream


TensorMetadata = namedtuple("TensorMetadata", ["device", "dtype", "size"])


def _split_tensor_dict(
    tensor_dict: Dict[str, Union[torch.Tensor, Any]]
) -> Tuple[List[Tuple[str, Any]], List[torch.Tensor]]:
    """Split the tensor dictionary into two parts:
    1. A list of (key, value) pairs. If the value is a tensor, it is replaced
         by its metadata.
    2. A list of tensors.
    """
    metadata_list: List[Tuple[str, Any]] = []
    tensor_list: List[torch.Tensor] = []
    for key, value in tensor_dict.items():
        if isinstance(value, torch.Tensor):
            # Note: we cannot use `value.device` here,
            # because it contains not only the device type but also the device
            # index (e.g. "cuda:0"). We only need the device type.
            # receiving side will set the device index.
            device = value.device.type
            metadata_list.append(
                (key, TensorMetadata(device, value.dtype, value.size()))
            )
            tensor_list.append(value)
        else:
            metadata_list.append((key, value))
    return metadata_list, tensor_list


_group_name_counter: Dict[str, int] = {}


def _get_unique_name(name: str) -> str:
    """Get a unique name for the group.
    Example:
    _get_unique_name("tp") -> "tp:0"
    _get_unique_name("tp") -> "tp:1"
    """
    if name not in _group_name_counter:
        _group_name_counter[name] = 0
    newname = f"{name}:{_group_name_counter[name]}"
    _group_name_counter[name] += 1
    return newname


_groups: Dict[str, Callable[[], Optional["GroupCoordinator"]]] = {}


def _register_group(group: "GroupCoordinator") -> None:
    _groups[group.unique_name] = weakref.ref(group)


if supports_custom_op():

    def inplace_all_reduce(tensor: torch.Tensor, group_name: str) -> None:
        assert group_name in _groups, f"Group {group_name} is not found."
        group = _groups[group_name]()
        if group is None:
            raise ValueError(f"Group {group_name} is destroyed.")
        group._all_reduce_in_place(tensor)

    def inplace_all_reduce_fake(tensor: torch.Tensor, group_name: str) -> None:
        return

    direct_register_custom_op(
        op_name="inplace_all_reduce",
        op_func=inplace_all_reduce,
        mutates_args=["tensor"],
        fake_impl=inplace_all_reduce_fake,
    )

    def outplace_all_reduce(
        tensor: torch.Tensor, group_name: str, outplace_all_reduce_method: str
    ) -> torch.Tensor:
        assert group_name in _groups, f"Group {group_name} is not found."
        group = _groups[group_name]()
        if group is None:
            raise ValueError(f"Group {group_name} is destroyed.")
        return group._all_reduce_out_place(tensor, outplace_all_reduce_method)

    def outplace_all_reduce_fake(
        tensor: torch.Tensor, group_name: str, outplace_all_reduce_method: str
    ) -> torch.Tensor:
        return torch.empty_like(tensor)

    direct_register_custom_op(
        op_name="outplace_all_reduce",
        op_func=outplace_all_reduce,
        mutates_args=[],
        fake_impl=outplace_all_reduce_fake,
    )

    def reg_all_gather_into_tensor(
        output: torch.Tensor, input: torch.Tensor, group_name: str
    ) -> None:
        assert group_name in _groups, f"Group {group_name} is not found."
        group = _groups[group_name]()
        if group is None:
            raise ValueError(f"Group {group_name} is destroyed.")
        group._all_gather_into_tensor(output, input)

    def reg_all_gather_into_tensor_fake(
        output: torch.Tensor, input: torch.Tensor, group_name: str
    ) -> None:
        pass

    direct_register_custom_op(
        op_name="reg_all_gather_into_tensor",
        op_func=reg_all_gather_into_tensor,
        mutates_args=["output"],
        fake_impl=reg_all_gather_into_tensor_fake,
    )


class GroupCoordinator:
    """
    PyTorch ProcessGroup wrapper for a group of processes.
    PyTorch ProcessGroup is bound to one specific communication backend,
        e.g. NCCL, Gloo, MPI, etc.
    GroupCoordinator takes charge of all the communication operations among
        the processes in the group. It can route the communication to
        a specific implementation (e.g. switch allreduce implementation
        based on the tensor size and cuda graph mode).
    """

    # available attributes:
    rank: int  # global rank
    ranks: List[int]  # global ranks in the group
    world_size: int  # size of the group
    # difference between `local_rank` and `rank_in_group`:
    # if we have a group of size 4 across two nodes:
    # Process | Node | Rank | Local Rank | Rank in Group
    #   0     |   0  |  0   |     0      |       0
    #   1     |   0  |  1   |     1      |       1
    #   2     |   1  |  2   |     0      |       2
    #   3     |   1  |  3   |     1      |       3
    local_rank: int  # local rank used to assign devices
    rank_in_group: int  # rank inside the group
    cpu_group: ProcessGroup  # group for CPU communication
    device_group: ProcessGroup  # group for device communication
    use_pynccl: bool  # a hint of whether to use PyNccl
    use_pymscclpp: bool  # a hint of whether to use PyMsccl
    use_custom_allreduce: bool  # a hint of whether to use CustomAllreduce
    use_message_queue_broadcaster: (
        bool  # a hint of whether to use message queue broadcaster
    )
    # communicators are only created for world size > 1
    pynccl_comm: Optional[Any]  # PyNccl communicator
    ca_comm: Optional[Any]  # Custom allreduce communicator
    mq_broadcaster: Optional[Any]  # shared memory broadcaster

    def __init__(
        self,
        group_ranks: List[List[int]],
        local_rank: int,
        torch_distributed_backend: Union[str, Backend],
        use_pynccl: bool,
        use_pymscclpp: bool,
        use_custom_allreduce: bool,
        use_hpu_communicator: bool,
        use_xpu_communicator: bool,
        use_npu_communicator: bool,
        use_message_queue_broadcaster: bool = False,
        group_name: Optional[str] = None,
    ):
        group_name = group_name or "anonymous"
        self.unique_name = _get_unique_name(group_name)
        _register_group(self)

        self.rank = torch.distributed.get_rank()
        self.local_rank = local_rank
        self.device_group = None
        self.cpu_group = None
        self.local_size = get_int_env_var("LOCAL_SIZE", 0)

        for ranks in group_ranks:
            device_group = torch.distributed.new_group(
                ranks, backend=torch_distributed_backend
            )
            # a group with `gloo` backend, to allow direct coordination between
            # processes through the CPU.
            cpu_group = torch.distributed.new_group(ranks, backend="gloo")
            if self.rank in ranks:
                self.ranks = ranks
                self.world_size = len(ranks)
                self.rank_in_group = ranks.index(self.rank)
                self.device_group = device_group
                self.cpu_group = cpu_group

        assert self.cpu_group is not None
        assert self.device_group is not None

        if is_cuda_alike():
            self.device = torch.device(f"cuda:{local_rank}")
<<<<<<< HEAD
        elif is_npu():
=======
        elif _is_npu:
>>>>>>> fb16a209
            self.device = torch.device(f"npu:{local_rank}")
        else:
            self.device = torch.device("cpu")

        self.use_pynccl = use_pynccl
        self.use_pymscclpp = use_pymscclpp
        self.use_custom_allreduce = use_custom_allreduce
        self.use_hpu_communicator = use_hpu_communicator
        self.use_xpu_communicator = use_xpu_communicator
        self.use_npu_communicator = use_npu_communicator
        self.use_message_queue_broadcaster = use_message_queue_broadcaster

        # lazy import to avoid documentation build error
        from sglang.srt.distributed.device_communicators.custom_all_reduce import (
            CustomAllreduce,
        )
        from sglang.srt.distributed.device_communicators.pynccl import (
            PyNcclCommunicator,
        )

        if is_hip():
            from sglang.srt.distributed.device_communicators.quick_all_reduce import (
                QuickAllReduce,
                qr_rocm_arch_available,
            )

        self.pynccl_comm: Optional[PyNcclCommunicator] = None
        if use_pynccl and self.world_size > 1:
            self.pynccl_comm = PyNcclCommunicator(
                group=self.cpu_group,
                device=self.device,
            )

        from sglang.srt.distributed.device_communicators.pymscclpp import (
            PyMscclppCommunicator,
        )

        self.pymscclpp_comm: Optional[PyMscclppCommunicator] = None
        if use_pymscclpp and self.world_size > 1:
            self.pymscclpp_comm = PyMscclppCommunicator(
                group=self.cpu_group,
                device=self.device,
            )

        self.ca_comm: Optional[CustomAllreduce] = None
        self.qr_comm: Optional[QuickAllReduce] = None
        if use_custom_allreduce and self.world_size > 1:
            # Initialize a custom fast all-reduce implementation.
            try:
                self.ca_comm = CustomAllreduce(
                    group=self.cpu_group,
                    device=self.device,
                )
            except Exception as e:
                logger.warning(
                    f"Setup Custom allreduce failed with {e}. To silence this "
                    "warning, specify --disable-custom-all-reduce explicitly."
                )
            if is_hip():
                try:
                    # Initialize a custom quick all-reduce implementation for AMD
                    # when rocm >= gfx942. Quick reduce is designed as a
                    # complement to custom allreduce.
                    # Based on quickreduce (https://github.com/mk1-project/quickreduce).
                    if qr_rocm_arch_available():
                        self.qr_comm = QuickAllReduce(
                            group=self.cpu_group, device=self.device
                        )
                except Exception as e:
                    logger.warning(f"Failed to initialize QuickAllReduce: {e}")

        from sglang.srt.distributed.device_communicators.hpu_communicator import (
            HpuCommunicator,
        )

        self.hpu_communicator: Optional[HpuCommunicator] = None
        if use_hpu_communicator and self.world_size > 1:
            self.hpu_communicator = HpuCommunicator(group=self.device_group)

        from sglang.srt.distributed.device_communicators.xpu_communicator import (
            XpuCommunicator,
        )

        self.xpu_communicator: Optional[XpuCommunicator] = None
        if use_xpu_communicator and self.world_size > 1:
            self.xpu_communicator = XpuCommunicator(group=self.device_group)

        from sglang.srt.distributed.device_communicators.npu_communicator import (
            NpuCommunicator,
        )

        self.npu_communicator: Optional[NpuCommunicator] = None
        if use_npu_communicator and self.world_size > 1:
            self.npu_communicator = NpuCommunicator(group=self.device_group)

        from sglang.srt.distributed.device_communicators.shm_broadcast import (
            MessageQueue,
        )

        self.mq_broadcaster: Optional[MessageQueue] = None
        if use_message_queue_broadcaster and self.world_size > 1:
            self.mq_broadcaster = MessageQueue.create_from_process_group(
                self.cpu_group, 1 << 22, 6
            )

    def __repr__(self):
        return (
            f"ranks={self.ranks} rank={self.rank} local_rank={self.local_rank} use_pynccl={self.use_pynccl} "
            f"device_group={self.device_group} cpu_group={self.cpu_group} unique_name={self.unique_name} "
            f"world_size={self.world_size} rank_in_group={self.rank_in_group}"
        )

    @property
    def first_rank(self):
        """Return the global rank of the first process in the group"""
        return self.ranks[0]

    @property
    def last_rank(self):
        """Return the global rank of the last process in the group"""
        return self.ranks[-1]

    @property
    def is_first_rank(self):
        """Return whether the caller is the first process in the group"""
        return self.rank == self.first_rank

    @property
    def is_last_rank(self):
        """Return whether the caller is the last process in the group"""
        return self.rank == self.last_rank

    @property
    def next_rank(self):
        """Return the global rank of the process that follows the caller"""
        rank_in_group = self.rank_in_group
        world_size = self.world_size
        return self.ranks[(rank_in_group + 1) % world_size]

    @property
    def prev_rank(self):
        """Return the global rank of the process that precedes the caller"""
        rank_in_group = self.rank_in_group
        world_size = self.world_size
        return self.ranks[(rank_in_group - 1) % world_size]

    @contextmanager
    def graph_capture(
        self, graph_capture_context: Optional[GraphCaptureContext] = None
    ):
        if graph_capture_context is None:
            stream = torch.cuda.Stream()
            graph_capture_context = GraphCaptureContext(stream)
        else:
            stream = graph_capture_context.stream
        # We don't need the context of custom quick allreduce because the ipc access
        # is already collected in init() and we can capture the quick allreduce directly.
        ca_comm = self.ca_comm
        maybe_ca_context = nullcontext() if ca_comm is None else ca_comm.capture()

        # ensure all initialization operations complete before attempting to
        # capture the graph on another stream
        curr_stream = torch.cuda.current_stream()
        if curr_stream != stream:
            stream.wait_stream(curr_stream)

        with torch.cuda.stream(stream), maybe_ca_context:
            # In graph mode, we have to be very careful about the collective
            # operations. The current status is:
            #     allreduce \ Mode   |  Eager  |  Graph  |
            # --------------------------------------------
            # quick allreduce        | enabled | enabled |
            # custom allreduce       | enabled | enabled |
            # PyNccl                 | disabled| enabled |
            # PyMscclpp              | disabled| enabled |
            # torch.distributed      | enabled | disabled|
            #
            # Note: When custom quick allreduce is enabled, a runtime check
            #  will be performed. If the tensor size is too small, it will
            #  automatically fall back to the next available option.
            # Note that custom allreduce will have a runtime check, if the
            #  tensor size is too large, it will fallback to the next
            #  available option.
            # Note that the PyMsccl needs to register the tensor in ahead,
            #  which will introduce large overhead in the eager case,
            #  therefore it is only supported in the graph case.
            # In summary: We select the appropriate allreduce method for
            #  each mode based on the algorithm order in the table and
            #  their usage conditions.
            pynccl_comm = self.pynccl_comm
            maybe_pynccl_context: Any
            if not pynccl_comm:
                maybe_pynccl_context = nullcontext()
            else:
                maybe_pynccl_context = pynccl_comm.change_state(
                    enable=True, stream=torch.cuda.current_stream()
                )

            pymscclpp_comm = self.pymscclpp_comm
            maybe_pymscclpp_context: Any
            if not pymscclpp_comm:
                maybe_pymscclpp_context = nullcontext()
            else:
                maybe_pymscclpp_context = pymscclpp_comm.change_state(enable=True)
            with maybe_pynccl_context, maybe_pymscclpp_context:
                yield graph_capture_context

    def all_reduce(self, input_: torch.Tensor) -> torch.Tensor:
        """
        User-facing all-reduce function before we actually call the
        all-reduce operation.

        We need this because Dynamo does not support passing an arbitrary
        object (`self` in this case) to a custom op. We need to pass the
         group name as a string, and then look up the group coordinator from
         the group name, dispatch the all-reduce operation to the group
         coordinator.

        In addition, PyTorch custom ops do not support mutation or returning
        a new tensor in the same op. So we need to figure out if the op is
        in-place or out-of-place ahead of time.
        """
        # Bypass the function if we are using only 1 GPU.
        if self.world_size == 1:
            return input_

        if input_.is_cpu:
            if is_shm_available(input_.dtype, self.world_size, self.local_size):
                torch.ops.sgl_kernel.shm_allreduce(
                    input_, torch.distributed.ReduceOp.SUM
                )
            else:
                torch.distributed.all_reduce(input_, group=self.device_group)
            return input_

        if not supports_custom_op():
            self._all_reduce_in_place(input_)
            return input_

        if self.hpu_communicator is not None and not self.hpu_communicator.disabled:
            return self.hpu_communicator.all_reduce(input_)

        if self.xpu_communicator is not None and not self.xpu_communicator.disabled:
            return self.xpu_communicator.all_reduce(input_)

        if self.npu_communicator is not None and not self.npu_communicator.disabled:
            return self.npu_communicator.all_reduce(input_)

        if (
            self.pynccl_comm is not None
            and hasattr(input_, "symmetric_memory")
            and input_.symmetric_memory
        ):
            with self.pynccl_comm.change_state(
                enable=True, stream=torch.cuda.current_stream()
            ):
                self.pynccl_comm.all_reduce(input_)
                return input_

        outplace_all_reduce_method = None
        if (
            self.qr_comm is not None
            and not self.qr_comm.disabled
            and self.qr_comm.should_quick_allreduce(input_)
        ):
            outplace_all_reduce_method = "qr"
        elif (
            self.ca_comm is not None
            and not self.ca_comm.disabled
            and self.ca_comm.should_custom_ar(input_)
        ):
            outplace_all_reduce_method = "ca"
        elif (
            self.pymscclpp_comm is not None
            and not self.pymscclpp_comm.disabled
            and self.pymscclpp_comm.should_mscclpp_allreduce(input_)
        ):
            outplace_all_reduce_method = "pymscclpp"
        if outplace_all_reduce_method is not None:
            return torch.ops.sglang.outplace_all_reduce(
                input_,
                group_name=self.unique_name,
                outplace_all_reduce_method=outplace_all_reduce_method,
            )
        else:
            torch.ops.sglang.inplace_all_reduce(input_, group_name=self.unique_name)
            return input_

    def _all_reduce_out_place(
        self, input_: torch.Tensor, outplace_all_reduce_method: str
    ) -> torch.Tensor:
        qr_comm = self.qr_comm
        ca_comm = self.ca_comm
        pymscclpp_comm = self.pymscclpp_comm
        assert any([qr_comm, ca_comm, pymscclpp_comm])
        if outplace_all_reduce_method == "qr":
            assert not qr_comm.disabled
            out = qr_comm.quick_all_reduce(input_)
        elif outplace_all_reduce_method == "ca":
            assert not ca_comm.disabled
            out = ca_comm.custom_all_reduce(input_)
        else:
            assert not pymscclpp_comm.disabled
            out = pymscclpp_comm.all_reduce(input_)
        assert out is not None
        return out

    def _all_reduce_in_place(self, input_: torch.Tensor) -> None:
        pynccl_comm = self.pynccl_comm
        if pynccl_comm is not None and not pynccl_comm.disabled:
            pynccl_comm.all_reduce(input_)
        else:
            torch.distributed.all_reduce(input_, group=self.device_group)

    def reduce_scatter_tensor(
        self,
        output: torch.Tensor,
        input: torch.Tensor,
    ) -> None:
        # TODO(ch-wan): support other backends
        torch.distributed.reduce_scatter_tensor(output, input, group=self.device_group)
        return output

    def reduce_scatter(
        self,
        output: torch.Tensor,
        input_list: List[torch.Tensor],
    ) -> None:
        # TODO(ch-wan): support other backends
        torch.distributed.reduce_scatter(output, input_list, group=self.device_group)
        return output

    def _all_gather_into_tensor(self, output: torch.Tensor, input: torch.Tensor):
        pynccl_comm = self.pynccl_comm
        if pynccl_comm is not None and not pynccl_comm.disabled:
            pynccl_comm.all_gather(output, input)
        else:
            torch.distributed.all_gather_into_tensor(
                output, input, group=self.device_group
            )

    def all_gather_into_tensor(self, output: torch.Tensor, input: torch.Tensor):
        if _is_npu or not supports_custom_op():
            self._all_gather_into_tensor(output, input)
        else:
            torch.ops.sglang.reg_all_gather_into_tensor(
                output, input, group_name=self.unique_name
            )

    def all_gather(
        self,
        input_: torch.Tensor,
        dim: int = -1,
        output_tensor_list: Optional[List[torch.Tensor]] = None,
    ) -> torch.Tensor:
        world_size = self.world_size
        # Bypass the function if we are using only 1 GPU.
        if world_size == 1:
            if output_tensor_list is not None:
                logger.warning(
                    "Performing in-place all-gather with a group size of 1. "
                    "This may be unnecessary; consider bypassing it for better efficiency."
                )
                output_tensor_list[0].copy_(input_)
                return None
            else:
                return input_

        if output_tensor_list is not None:
            # TODO(ch-wan): support other backends
            return torch.distributed.all_gather(
                output_tensor_list, input_, group=self.device_group
            )

        assert (
            -input_.dim() <= dim < input_.dim()
        ), f"Invalid dim ({dim}) for input tensor with shape {input_.size()}"

        # For HPUs, use HPU communicator.
        hpu_comm = self.hpu_communicator
        if hpu_comm is not None and not hpu_comm.disabled:
            return hpu_comm.all_gather(input_, dim)

        # For NPUs, use NPU communicator.
        npu_comm = self.npu_communicator
        if npu_comm is not None and not npu_comm.disabled:
            return npu_comm.all_gather(input_, dim)

        if dim < 0:
            # Convert negative dim to positive.
            dim += input_.dim()
        input_size = input_.size()
        # NOTE: we have to use concat-style all-gather here,
        # stack-style all-gather has compatibility issues with
        # torch.compile . see https://github.com/pytorch/pytorch/issues/138795
        output_size = (input_size[0] * world_size,) + input_size[1:]
        # Allocate output tensor.
        output_tensor = torch.empty(
            output_size, dtype=input_.dtype, device=input_.device
        )

        # All-gather.
        if input_.is_cpu and is_shm_available(
            input_.dtype, self.world_size, self.local_size
        ):
            return torch.ops.sgl_kernel.shm_allgather(input_, dim)

        if input_.is_cpu:
            torch.distributed.all_gather_into_tensor(
                output_tensor, input_, group=self.device_group
            )
        else:
            self.all_gather_into_tensor(output_tensor, input_)

        # Reshape
        output_tensor = output_tensor.reshape((world_size,) + input_size)
        output_tensor = output_tensor.movedim(0, dim)
        output_tensor = output_tensor.reshape(
            input_size[:dim] + (world_size * input_size[dim],) + input_size[dim + 1 :]
        )
        return output_tensor

    def gather(
        self, input_: torch.Tensor, dst: int = 0, dim: int = -1
    ) -> Optional[torch.Tensor]:
        """
        NOTE: We assume that the input tensor is on the same device across
        all the ranks.
        NOTE: `dst` is the local rank of the destination rank.
        """
        world_size = self.world_size
        # Bypass the function if we are using only 1 GPU.
        if world_size == 1:
            return input_
        assert (
            -input_.dim() <= dim < input_.dim()
        ), f"Invalid dim ({dim}) for input tensor with shape {input_.size()}"
        if dim < 0:
            # Convert negative dim to positive.
            dim += input_.dim()
        if self.xpu_communicator is not None and not self.xpu_communicator.disabled:
            return self.xpu_communicator.gather(input_, self.rank_in_group, dst, dim)
        # Allocate output tensor.
        if self.rank_in_group == dst:
            gather_list = [torch.empty_like(input_) for _ in range(world_size)]
        else:
            gather_list = None
        # Gather.
        torch.distributed.gather(
            input_, gather_list, dst=self.ranks[dst], group=self.device_group
        )
        if self.rank_in_group == dst:
            output_tensor = torch.cat(gather_list, dim=dim)
        else:
            output_tensor = None
        return output_tensor

    def broadcast(self, input_: torch.Tensor, src: int = 0):
        """Broadcast the input tensor.
        NOTE: `src` is the local rank of the source rank.
        """
        assert src < self.world_size, f"Invalid src rank ({src})"

        # Bypass the function if we are using only 1 GPU.
        if self.world_size == 1:
            return input_
        # Broadcast.
        torch.distributed.broadcast(
            input_, src=self.ranks[src], group=self.device_group
        )
        return input_

    def broadcast_object(self, obj: Optional[Any] = None, src: int = 0):
        """Broadcast the input object.
        NOTE: `src` is the local rank of the source rank.
        """
        assert src < self.world_size, f"Invalid src rank ({src})"

        # Bypass the function if we are using only 1 GPU.
        if self.world_size == 1:
            return obj
        if self.mq_broadcaster is not None:
            assert src == 0, "Message queue broadcaster only supports src=0"
            return self.mq_broadcaster.broadcast_object(obj)
        if self.rank_in_group == src:
            torch.distributed.broadcast_object_list(
                [obj], src=self.ranks[src], group=self.cpu_group
            )
            return obj
        else:
            recv = [None]
            torch.distributed.broadcast_object_list(
                recv, src=self.ranks[src], group=self.cpu_group
            )
            return recv[0]

    def broadcast_object_list(
        self, obj_list: List[Any], src: int = 0, group: Optional[ProcessGroup] = None
    ):
        """Broadcast the input object list.
        NOTE: `src` is the local rank of the source rank.
        """
        assert src < self.world_size, f"Invalid src rank ({src})"

        # Bypass the function if we are using only 1 GPU.
        if self.world_size == 1:
            return obj_list
        # Broadcast.
        torch.distributed.broadcast_object_list(
            obj_list, src=self.ranks[src], group=self.device_group
        )
        return obj_list

    def send_object(self, obj: Any, dst: int) -> None:
        """Send the input object list to the destination rank."""
        """NOTE: `dst` is the local rank of the destination rank."""

        assert dst < self.world_size, f"Invalid dst rank ({dst})"

        assert dst != self.rank_in_group, (
            "Invalid destination rank. Destination rank is the same "
            "as the current rank."
        )

        # Serialize object to tensor and get the size as well
        object_tensor = torch.frombuffer(pickle.dumps(obj), dtype=torch.uint8).cuda(
            device=torch.cuda.current_device()
        )

        size_tensor = torch.tensor(
            [object_tensor.numel()],
            dtype=torch.long,
            device=torch.cuda.current_device(),
        )

        # Send object size
        torch.distributed.send(
            size_tensor, dst=self.ranks[dst], group=self.device_group
        )

        # Send object
        torch.distributed.send(
            object_tensor, dst=self.ranks[dst], group=self.device_group
        )

        return None

    def recv_object(self, src: int) -> Any:
        """Receive the input object list from the source rank."""
        """NOTE: `src` is the local rank of the source rank."""

        assert src < self.world_size, f"Invalid src rank ({src})"

        assert (
            src != self.rank_in_group
        ), "Invalid source rank. Source rank is the same as the current rank."

        size_tensor = torch.empty(
            1, dtype=torch.long, device=torch.cuda.current_device()
        )

        # Receive object size
        rank_size = torch.distributed.recv(
            size_tensor, src=self.ranks[src], group=self.device_group
        )

        # Tensor to receive serialized objects into.
        object_tensor = torch.empty(  # type: ignore[call-overload]
            size_tensor.item(),  # type: ignore[arg-type]
            dtype=torch.uint8,
            device=torch.cuda.current_device(),
        )

        rank_object = torch.distributed.recv(
            object_tensor, src=self.ranks[src], group=self.device_group
        )

        assert (
            rank_object == rank_size
        ), "Received object sender rank does not match the size sender rank."

        obj = pickle.loads(object_tensor.cpu().numpy().tobytes())

        return obj

    def broadcast_tensor_dict(
        self,
        tensor_dict: Optional[Dict[str, Union[torch.Tensor, Any]]] = None,
        src: int = 0,
        group: Optional[ProcessGroup] = None,
        metadata_group: Optional[ProcessGroup] = None,
    ) -> Optional[Dict[str, Union[torch.Tensor, Any]]]:
        """Broadcast the input tensor dictionary.
        NOTE: `src` is the local rank of the source rank.
        """
        # Bypass the function if we are using only 1 GPU.
        if not torch.distributed.is_initialized() or self.world_size == 1:
            return tensor_dict

        group = self.device_group
        metadata_group = self.cpu_group
        assert src < self.world_size, f"Invalid src rank ({src})"

        rank_in_group = self.rank_in_group
        if rank_in_group == src:
            metadata_list: List[Tuple[Any, Any]] = []
            assert isinstance(
                tensor_dict, dict
            ), f"Expecting a dictionary, got {type(tensor_dict)}"
            metadata_list, tensor_list = _split_tensor_dict(tensor_dict)
            # `metadata_list` lives in CPU memory.
            # `broadcast_object_list` has serialization & deserialization,
            # all happening on CPU. Therefore, we can use the CPU group.
            self.broadcast_object(metadata_list, src=src)
            async_handles = []
            for tensor in tensor_list:
                if tensor.numel() == 0:
                    # Skip broadcasting empty tensors.
                    continue
                if tensor.is_cpu:
                    # use metadata_group for CPU tensors
                    handle = torch.distributed.broadcast(
                        tensor, src=self.ranks[src], group=metadata_group, async_op=True
                    )
                else:
                    # use group for GPU tensors
                    handle = torch.distributed.broadcast(
                        tensor, src=self.ranks[src], group=group, async_op=True
                    )
                async_handles.append(handle)
            for async_handle in async_handles:
                async_handle.wait()

        else:
            metadata_list = self.broadcast_object(None, src=src)
            tensor_dict = {}
            async_handles = []
            for key, value in metadata_list:
                if isinstance(value, TensorMetadata):
                    tensor = torch.empty(
                        value.size, dtype=value.dtype, device=value.device
                    )
                    if tensor.numel() == 0:
                        # Skip broadcasting empty tensors.
                        tensor_dict[key] = tensor
                        continue
                    if tensor.is_cpu:
                        # use metadata_group for CPU tensors
                        handle = torch.distributed.broadcast(
                            tensor,
                            src=self.ranks[src],
                            group=metadata_group,
                            async_op=True,
                        )
                    else:
                        # use group for GPU tensors
                        handle = torch.distributed.broadcast(
                            tensor, src=self.ranks[src], group=group, async_op=True
                        )
                    async_handles.append(handle)
                    tensor_dict[key] = tensor
                else:
                    tensor_dict[key] = value
            for async_handle in async_handles:
                async_handle.wait()
        return tensor_dict

    def send_tensor_dict(
        self,
        tensor_dict: Dict[str, Union[torch.Tensor, Any]],
        dst: Optional[int] = None,
        all_gather_group: Optional["GroupCoordinator"] = None,
    ) -> Optional[Dict[str, Union[torch.Tensor, Any]]]:
        """Send the input tensor dictionary.
        NOTE: `dst` is the local rank of the source rank.
        """
        # Bypass the function if we are using only 1 GPU.
        if not torch.distributed.is_initialized() or self.world_size == 1:
            return tensor_dict

        all_gather_size = 1 if all_gather_group is None else all_gather_group.world_size
        all_gather_rank = (
            0 if all_gather_group is None else all_gather_group.rank_in_group
        )

        group = self.device_group
        metadata_group = self.cpu_group

        if dst is None:
            dst = (self.rank_in_group + 1) % self.world_size
        assert dst < self.world_size, f"Invalid dst rank ({dst})"

        assert isinstance(
            tensor_dict, dict
        ), f"Expecting a dictionary, got {type(tensor_dict)}"
        metadata_list, tensor_list = _split_tensor_dict(tensor_dict)
        # Note: While switching to Device-to-Device (D2D) would introduce an extra
        # Device-to-Host (D2H) memory copy overhead for serialization, our benchmarks
        # show better overall transmission performance with D2D due to:
        # 1. Superior D2D transfer bandwidth
        # 2. Ability to overlap send and recv operations
        # Thus the net performance gain justifies this approach.
        self.send_object(metadata_list, dst=dst)
        for tensor in tensor_list:
            if tensor.numel() == 0:
                # Skip sending empty tensors.
                continue

            # send-allgather: send only a slice, then do allgather.
            if all_gather_group is not None and tensor.numel() % all_gather_size == 0:
                tensor = tensor.reshape(all_gather_size, -1)[all_gather_rank]

            if tensor.is_cpu:
                # use metadata_group for CPU tensors
                torch.distributed.send(
                    tensor, dst=self.ranks[dst], group=metadata_group
                )
            else:
                # use group for GPU tensors
                torch.distributed.send(tensor, dst=self.ranks[dst], group=group)
        return None

    def recv_tensor_dict(
        self,
        src: Optional[int] = None,
        all_gather_group: Optional["GroupCoordinator"] = None,
    ) -> Optional[Dict[str, Union[torch.Tensor, Any]]]:
        """Recv the input tensor dictionary.
        NOTE: `src` is the local rank of the source rank.
        """
        # Bypass the function if we are using only 1 GPU.
        if not torch.distributed.is_initialized() or self.world_size == 1:
            return None

        all_gather_size = 1 if all_gather_group is None else all_gather_group.world_size
        all_gather_rank = (
            0 if all_gather_group is None else all_gather_group.rank_in_group
        )

        group = self.device_group
        metadata_group = self.cpu_group

        if src is None:
            src = (self.rank_in_group - 1) % self.world_size
        assert src < self.world_size, f"Invalid src rank ({src})"

        recv_metadata_list = self.recv_object(src=src)
        tensor_dict: Dict[str, Any] = {}
        for key, value in recv_metadata_list:
            if isinstance(value, TensorMetadata):
                tensor = torch.empty(value.size, dtype=value.dtype, device=value.device)
                if tensor.numel() == 0:
                    # Skip broadcasting empty tensors.
                    tensor_dict[key] = tensor
                    continue

                # send-allgather: send only a slice, then do allgather.
                use_all_gather = (
                    all_gather_group is not None
                    and tensor.numel() % all_gather_size == 0
                )

                if use_all_gather:
                    orig_shape = tensor.shape
                    tensor = tensor.reshape(all_gather_size, -1)[all_gather_rank]

                if tensor.is_cpu:
                    # use metadata_group for CPU tensors
                    torch.distributed.recv(
                        tensor, src=self.ranks[src], group=metadata_group
                    )
                else:
                    # use group for GPU tensors
                    torch.distributed.recv(tensor, src=self.ranks[src], group=group)
                if use_all_gather:
                    # do the allgather
                    tensor = all_gather_group.all_gather(tensor, dim=0)  # type: ignore
                    tensor = tensor.reshape(orig_shape)

                tensor_dict[key] = tensor
            else:
                tensor_dict[key] = value
        return tensor_dict

    def barrier(self):
        """Barrier synchronization among the group.
        NOTE: don't use `device_group` here! `barrier` in NCCL is
        terrible because it is internally a broadcast operation with
        secretly created GPU tensors. It is easy to mess up the current
        device. Use the CPU group instead.
        """
        torch.distributed.barrier(group=self.cpu_group)

    def send(self, tensor: torch.Tensor, dst: Optional[int] = None) -> None:
        """Sends a tensor to the destination rank in a non-blocking way"""
        """NOTE: `dst` is the local rank of the destination rank."""
        if dst is None:
            dst = (self.rank_in_group + 1) % self.world_size

        pynccl_comm = self.pynccl_comm
        if pynccl_comm is not None and not pynccl_comm.disabled:
            pynccl_comm.send(tensor, dst)
        else:
            torch.distributed.send(tensor, self.ranks[dst], self.device_group)

    def recv(
        self, size: torch.Size, dtype: torch.dtype, src: Optional[int] = None
    ) -> torch.Tensor:
        """Receives a tensor from the source rank."""
        """NOTE: `src` is the local rank of the source rank."""
        if src is None:
            src = (self.rank_in_group - 1) % self.world_size

        tensor = torch.empty(size, dtype=dtype, device=self.device)
        pynccl_comm = self.pynccl_comm
        if pynccl_comm is not None and not pynccl_comm.disabled:
            pynccl_comm.recv(tensor, src)
        else:
            torch.distributed.recv(tensor, self.ranks[src], self.device_group)
        return tensor

    def destroy(self):
        if self.device_group is not None:
            torch.distributed.destroy_process_group(self.device_group)
            self.device_group = None
        if self.cpu_group is not None:
            torch.distributed.destroy_process_group(self.cpu_group)
            self.cpu_group = None
        if self.pynccl_comm is not None:
            self.pynccl_comm = None
        if self.ca_comm is not None:
            self.ca_comm = None
        if self.mq_broadcaster is not None:
            self.mq_broadcaster = None


_WORLD: Optional[GroupCoordinator] = None


def get_world_group() -> GroupCoordinator:
    assert _WORLD is not None, "world group is not initialized"
    return _WORLD


def init_world_group(
    ranks: List[int], local_rank: int, backend: str
) -> GroupCoordinator:
    return GroupCoordinator(
        group_ranks=[ranks],
        local_rank=local_rank,
        torch_distributed_backend=backend,
        use_pynccl=False,
        use_pymscclpp=False,
        use_custom_allreduce=False,
        use_hpu_communicator=False,
        use_xpu_communicator=False,
        use_npu_communicator=False,
        group_name="world",
    )


def init_model_parallel_group(
    group_ranks: List[List[int]],
    local_rank: int,
    backend: str,
    use_custom_allreduce: Optional[bool] = None,
    use_message_queue_broadcaster: bool = False,
    group_name: Optional[str] = None,
    use_mscclpp_allreduce: Optional[bool] = None,
) -> GroupCoordinator:
    if use_custom_allreduce is None:
        use_custom_allreduce = _ENABLE_CUSTOM_ALL_REDUCE
    if use_mscclpp_allreduce is None:
        use_mscclpp_allreduce = _ENABLE_MSCCLPP_ALL_REDUCE
    return GroupCoordinator(
        group_ranks=group_ranks,
        local_rank=local_rank,
        torch_distributed_backend=backend,
        use_pynccl=not _is_npu,
        use_pymscclpp=use_mscclpp_allreduce,
        use_custom_allreduce=use_custom_allreduce,
        use_hpu_communicator=True,
        use_xpu_communicator=True,
        use_npu_communicator=True,
        use_message_queue_broadcaster=use_message_queue_broadcaster,
        group_name=group_name,
    )


_TP: Optional[GroupCoordinator] = None

# duplicate GroupCoordinator for prefill in PD-Multiplexing
_PDMUX_PREFILL_TP_GROUP: Optional[GroupCoordinator] = None

_ENABLE_PDMUX_P_TP: bool = False


def set_pdmux_status(enable_prefill_multiplexing: bool):
    global _ENABLE_PDMUX_P_TP
    _ENABLE_PDMUX_P_TP = enable_prefill_multiplexing


def get_tp_group() -> GroupCoordinator:
    if _ENABLE_PDMUX_P_TP:
        assert (
            _PDMUX_PREFILL_TP_GROUP is not None
        ), "tensor model parallel group for PD-Multiplexing Prefill is not initialized"
        return _PDMUX_PREFILL_TP_GROUP
    assert _TP is not None, "tensor model parallel group is not initialized"
    return _TP


_MOE_EP: Optional[GroupCoordinator] = None
_MOE_TP: Optional[GroupCoordinator] = None


def get_moe_ep_group() -> GroupCoordinator:
    assert _MOE_EP is not None, "expert model parallel group is not initialized"
    return _MOE_EP


def get_moe_tp_group() -> GroupCoordinator:
    assert _MOE_TP is not None, "expert model parallel group is not initialized"
    return _MOE_TP


# kept for backward compatibility
get_tensor_model_parallel_group = get_tp_group

_PP: Optional[GroupCoordinator] = None


def get_pp_group() -> GroupCoordinator:
    assert _PP is not None, "pipeline model parallel group is not initialized"
    return _PP


# kept for backward compatibility
get_pipeline_model_parallel_group = get_pp_group


@contextmanager
def graph_capture():
    """
    `graph_capture` is a context manager which should surround the code that
    is capturing the CUDA graph. Its main purpose is to ensure that the
    some operations will be run after the graph is captured, before the graph
    is replayed. It returns a `GraphCaptureContext` object which contains the
    necessary data for the graph capture. Currently, it only contains the
    stream that the graph capture is running on. This stream is set to the
    current CUDA stream when the context manager is entered and reset to the
    default stream when the context manager is exited. This is to ensure that
    the graph capture is running on a separate stream from the default stream,
    in order to explicitly distinguish the kernels to capture
    from other kernels possibly launched on background in the default stream.
    """
    with get_tp_group().graph_capture() as context, get_pp_group().graph_capture(
        context
    ):
        yield context


logger = logging.getLogger(__name__)

_ENABLE_CUSTOM_ALL_REDUCE = True
_ENABLE_MSCCLPP_ALL_REDUCE = False


def set_custom_all_reduce(enable: bool):
    global _ENABLE_CUSTOM_ALL_REDUCE
    _ENABLE_CUSTOM_ALL_REDUCE = enable


def set_mscclpp_all_reduce(enable: bool):
    global _ENABLE_MSCCLPP_ALL_REDUCE
    _ENABLE_MSCCLPP_ALL_REDUCE = enable


def init_distributed_environment(
    world_size: int = -1,
    rank: int = -1,
    distributed_init_method: str = "env://",
    local_rank: int = -1,
    backend: str = "nccl",
    timeout: Optional[int] = None,
):
    logger.debug(
        "world_size=%d rank=%d local_rank=%d " "distributed_init_method=%s backend=%s",
        world_size,
        rank,
        local_rank,
        distributed_init_method,
        backend,
    )
    if not torch.distributed.is_initialized():
        assert distributed_init_method is not None, (
            "distributed_init_method must be provided when initializing "
            "distributed environment"
        )
        if timeout is not None:
            assert isinstance(timeout, (int)), "timeout must be a number"
            assert timeout > 0, "timeout must be positive"
            timeout = timedelta(seconds=timeout)

        # this backend is used for WORLD
        torch.distributed.init_process_group(
            backend=backend,
            init_method=distributed_init_method,
            world_size=world_size,
            rank=rank,
            timeout=timeout,
        )

    # set the local rank
    # local_rank is not available in torch ProcessGroup,
    # see https://github.com/pytorch/pytorch/issues/122816
    if local_rank == -1:
        # local rank not set, this usually happens in single-node
        # setting, where we can use rank as local rank
        if distributed_init_method == "env://":
            local_rank = int(os.environ.get("LOCAL_RANK", "0"))
        else:
            local_rank = rank
    global _WORLD
    if _WORLD is None:
        ranks = list(range(torch.distributed.get_world_size()))
        _WORLD = init_world_group(ranks, local_rank, backend)
    else:
        assert (
            _WORLD.world_size == torch.distributed.get_world_size()
        ), "world group already initialized with a different world size"


def initialize_model_parallel(
    tensor_model_parallel_size: int = 1,
    expert_model_parallel_size: int = 1,
    pipeline_model_parallel_size: int = 1,
    backend: Optional[str] = None,
    duplicate_tp_group: bool = False,
) -> None:
    """
    Initialize model parallel groups.

    Arguments:
        tensor_model_parallel_size: number of GPUs used for tensor model
            parallelism.
        pipeline_model_parallel_size: number of GPUs used for pipeline model
            parallelism.

    Let's say we have a total of 8 GPUs denoted by g0 ... g7 and we
    use 2 GPUs to parallelize the model tensor, and 4 GPUs to parallelize
    the model pipeline. The present function will
    create 4 tensor model-parallel groups and 2 pipeline model-parallel groups:
        4 tensor model-parallel groups:
            [g0, g1], [g2, g3], [g4, g5], [g6, g7]
        2 pipeline model-parallel groups:
            [g0, g2, g4, g6], [g1, g3, g5, g7]
    Note that for efficiency, the caller should make sure adjacent ranks
    are on the same DGX box. For example if we are using 2 DGX-1 boxes
    with a total of 16 GPUs, rank 0 to 7 belong to the first box and
    ranks 8 to 15 belong to the second box.
    """
    # Get world size and rank. Ensure some consistencies.
    assert torch.distributed.is_initialized()
    world_size: int = torch.distributed.get_world_size()
    backend = backend or torch.distributed.get_backend(get_world_group().device_group)

    if world_size != tensor_model_parallel_size * pipeline_model_parallel_size:
        raise RuntimeError(
            f"world_size ({world_size}) is not equal to "
            f"tensor_model_parallel_size ({tensor_model_parallel_size}) x "
            f"pipeline_model_parallel_size ({pipeline_model_parallel_size})"
        )

    # Build the tensor model-parallel groups.
    num_tensor_model_parallel_groups: int = world_size // tensor_model_parallel_size
    global _TP
    assert _TP is None, "tensor model parallel group is already initialized"
    group_ranks = []
    for i in range(num_tensor_model_parallel_groups):
        ranks = list(
            range(i * tensor_model_parallel_size, (i + 1) * tensor_model_parallel_size)
        )
        group_ranks.append(ranks)

    # message queue broadcaster is only used in tensor model parallel group
    _TP = init_model_parallel_group(
        group_ranks,
        get_world_group().local_rank,
        backend,
        use_message_queue_broadcaster=get_bool_env_var(
            "SGLANG_USE_MESSAGE_QUEUE_BROADCASTER", "true"
        ),
        group_name="tp",
    )

    if duplicate_tp_group:
        global _PDMUX_PREFILL_TP_GROUP
        assert (
            _PDMUX_PREFILL_TP_GROUP is None
        ), "tensor model parallel group for PD-Multiplexing Prefill is already initialized"
        _PDMUX_PREFILL_TP_GROUP = init_model_parallel_group(
            group_ranks,
            get_world_group().local_rank,
            backend,
            use_message_queue_broadcaster=get_bool_env_var(
                "SGLANG_USE_MESSAGE_QUEUE_BROADCASTER", "true"
            ),
            group_name="pdmux_prefill_tp",
        )
        _TP.pynccl_comm.disabled = False
        _PDMUX_PREFILL_TP_GROUP.pynccl_comm.disabled = False

    moe_ep_size = expert_model_parallel_size

    moe_tp_size = tensor_model_parallel_size // moe_ep_size
    global _MOE_EP
    assert _MOE_EP is None, "expert model parallel group is already initialized"
    group_ranks = []
    for i in range(num_tensor_model_parallel_groups):
        for j in range(moe_tp_size):
            st = i * tensor_model_parallel_size + j
            en = (i + 1) * tensor_model_parallel_size + j
            ranks = list(range(st, en, moe_tp_size))
            group_ranks.append(ranks)

    _MOE_EP = init_model_parallel_group(
        group_ranks,
        get_world_group().local_rank,
        backend,
        use_custom_allreduce=False,
        group_name="moe_ep",
    )

    global _MOE_TP
    assert _MOE_TP is None, "expert model parallel group is already initialized"
    group_ranks = []
    for i in range(num_tensor_model_parallel_groups):
        for j in range(moe_ep_size):
            st = i * tensor_model_parallel_size + j * moe_tp_size
            en = i * tensor_model_parallel_size + (j + 1) * moe_tp_size
            ranks = list(range(st, en))
            group_ranks.append(ranks)

    _MOE_TP = init_model_parallel_group(
        group_ranks,
        get_world_group().local_rank,
        backend,
        use_custom_allreduce=False,
        group_name="moe_tp",
    )

    # Build the pipeline model-parallel groups.
    num_pipeline_model_parallel_groups: int = world_size // pipeline_model_parallel_size
    global _PP
    assert _PP is None, "pipeline model parallel group is already initialized"
    group_ranks = []
    for i in range(num_pipeline_model_parallel_groups):
        ranks = list(range(i, world_size, num_pipeline_model_parallel_groups))
        group_ranks.append(ranks)
    # pipeline parallel does not need custom allreduce
    _PP = init_model_parallel_group(
        group_ranks,
        get_world_group().local_rank,
        backend,
        use_custom_allreduce=False,
        group_name="pp",
    )


def ensure_model_parallel_initialized(
    tensor_model_parallel_size: int,
    expert_model_parallel_size: int,
    pipeline_model_parallel_size: int,
    backend: Optional[str] = None,
) -> None:
    """Helper to initialize model parallel groups if they are not initialized,
    or ensure tensor-parallel and pipeline-parallel sizes are equal to expected
    values if the model parallel groups are initialized.
    """
    backend = backend or torch.distributed.get_backend(get_world_group().device_group)
    if not model_parallel_is_initialized():
        initialize_model_parallel(
            tensor_model_parallel_size,
            expert_model_parallel_size,
            pipeline_model_parallel_size,
            backend,
        )
        return

    assert get_tensor_model_parallel_world_size() == tensor_model_parallel_size, (
        "tensor parallel group already initialized, but of unexpected size: "
        f"{get_tensor_model_parallel_world_size()=} vs. "
        f"{tensor_model_parallel_size=}"
    )
    pp_world_size = get_pp_group().world_size
    assert pp_world_size == pipeline_model_parallel_size, (
        "pipeline parallel group already initialized, but of unexpected size: "
        f"{pp_world_size=} vs. "
        f"{pipeline_model_parallel_size=}"
    )


def model_parallel_is_initialized():
    """Check if tensor and pipeline parallel groups are initialized."""
    return _TP is not None and _PP is not None


_TP_STATE_PATCHED = False


@contextmanager
def patch_tensor_parallel_group(tp_group: GroupCoordinator):
    """Patch the tp group temporarily until this function ends.

    This method is for draft workers of speculative decoding to run draft model
    with different tp degree from that of target model workers.

    Args:
        tp_group (GroupCoordinator): the tp group coordinator
    """
    global _TP_STATE_PATCHED
    assert not _TP_STATE_PATCHED, "Should not call when it's already patched"

    _TP_STATE_PATCHED = True
    old_tp_group = get_tp_group()
    global _TP
    _TP = tp_group
    try:
        yield
    finally:
        # restore the original state
        _TP_STATE_PATCHED = False
        _TP = old_tp_group


def get_tensor_model_parallel_world_size():
    """Return world size for the tensor model parallel group."""
    return get_tp_group().world_size


def get_tensor_model_parallel_rank():
    """Return my rank for the tensor model parallel group."""
    return get_tp_group().rank_in_group


def get_moe_expert_parallel_world_size():
    """Return world size for the moe expert parallel group."""
    return get_moe_ep_group().world_size


def get_moe_expert_parallel_rank():
    """Return my rank for the moe expert parallel group."""
    return get_moe_ep_group().rank_in_group


def get_moe_tensor_parallel_world_size():
    """Return world size for the moe tensor parallel group."""
    return get_moe_tp_group().world_size


def get_moe_tensor_parallel_rank():
    """Return my rank for the moe tensor parallel group."""
    return get_moe_tp_group().rank_in_group


def destroy_model_parallel():
    """Set the groups to none and destroy them."""
    global _TP
    if _TP:
        _TP.destroy()
    _TP = None

    global _PP
    if _PP:
        _PP.destroy()
    _PP = None


def destroy_distributed_environment():
    global _WORLD
    if _WORLD:
        _WORLD.destroy()
    _WORLD = None
    if torch.distributed.is_initialized():
        torch.distributed.destroy_process_group()


def cleanup_dist_env_and_memory(shutdown_ray: bool = False):
    destroy_model_parallel()
    destroy_distributed_environment()
    with contextlib.suppress(AssertionError):
        torch.distributed.destroy_process_group()
    if shutdown_ray:
        import ray  # Lazy import Ray

        ray.shutdown()
    gc.collect()
    if not current_platform.is_cpu():
        if hasattr(torch, "cuda") and torch.cuda.is_available():
            torch.cuda.empty_cache()
            if hasattr(torch._C, "_host_emptyCache"):
                torch._C._host_emptyCache()
            else:
                logger.warning(
                    "torch._C._host_emptyCache() only available in Pytorch >=2.5"
                )
        elif hasattr(torch, "xpu") and torch.xpu.is_available():
            torch.xpu.empty_cache()
        elif hasattr(torch, "npu") and torch.npu.is_available():
            torch.npu.empty_cache()


def in_the_same_node_as(pg: ProcessGroup, source_rank: int = 0) -> List[bool]:
    """
    This is a collective operation that returns if each rank is in the same node
    as the source rank. It tests if processes are attached to the same
    memory system (shared access to shared memory).
    """
    assert (
        torch.distributed.get_backend(pg) != torch.distributed.Backend.NCCL
    ), "in_the_same_node_as should be tested with a non-NCCL group."
    # local rank inside the group
    rank = torch.distributed.get_rank(group=pg)
    world_size = torch.distributed.get_world_size(group=pg)

    # local tensor in each process to store the result
    is_in_the_same_node = torch.tensor([0] * world_size, dtype=torch.int32)

    # global ranks of the processes in the group
    ranks = torch.distributed.get_process_group_ranks(pg)

    magic_message = b"magic_message"
    shm = None

    try:
        with contextlib.suppress(OSError):
            if rank == source_rank:
                # create a shared memory segment
                shm = shared_memory.SharedMemory(create=True, size=128)
                shm.buf[: len(magic_message)] = magic_message
                torch.distributed.broadcast_object_list(
                    [shm.name], src=ranks[source_rank], group=pg
                )
                is_in_the_same_node[rank] = 1
            else:
                # try to open the shared memory segment
                recv = [None]
                torch.distributed.broadcast_object_list(
                    recv, src=ranks[source_rank], group=pg
                )
                name = recv[0]
                # fix to https://stackoverflow.com/q/62748654/9191338
                # Python incorrectly tracks shared memory even if it is not
                # created by the process. The following patch is a workaround.
                with patch(
                    "multiprocessing.resource_tracker.register",
                    lambda *args, **kwargs: None,
                ):
                    shm = shared_memory.SharedMemory(name=name)
                if shm.buf[: len(magic_message)] == magic_message:
                    is_in_the_same_node[rank] = 1
    except Exception as e:
        logger.error("Error ignored in is_in_the_same_node: %s", e)
    finally:
        if shm:
            shm.close()

    torch.distributed.barrier(group=pg)

    # clean up the shared memory segment
    with contextlib.suppress(OSError):
        if rank == source_rank and shm:
            shm.unlink()
    torch.distributed.all_reduce(is_in_the_same_node, group=pg)

    return [x == 1 for x in is_in_the_same_node.tolist()]


vllm_get_pp_group = None
vllm_get_tp_group = None
vllm_get_world_group = None


def monkey_patch_vllm_parallel_state(reverse: bool = False):
    try:
        import vllm.distributed.parallel_state as vllm_parrlel_state
    except ImportError:
        return

    global vllm_get_pp_group, vllm_get_tp_group, vllm_get_world_group
    if vllm_get_pp_group is None:
        vllm_get_pp_group = vllm_parrlel_state.get_pp_group
        vllm_get_tp_group = vllm_parrlel_state.get_tp_group
        vllm_get_world_group = vllm_parrlel_state.get_world_group
    if reverse:
        setattr(vllm_parrlel_state, "get_pp_group", vllm_get_pp_group)
        setattr(vllm_parrlel_state, "get_tp_group", vllm_get_tp_group)
        setattr(vllm_parrlel_state, "get_world_group", vllm_get_world_group)
    else:
        setattr(vllm_parrlel_state, "get_pp_group", get_pp_group)
        setattr(vllm_parrlel_state, "get_tp_group", get_tp_group)
        setattr(vllm_parrlel_state, "get_world_group", get_world_group)<|MERGE_RESOLUTION|>--- conflicted
+++ resolved
@@ -252,11 +252,7 @@
 
         if is_cuda_alike():
             self.device = torch.device(f"cuda:{local_rank}")
-<<<<<<< HEAD
-        elif is_npu():
-=======
         elif _is_npu:
->>>>>>> fb16a209
             self.device = torch.device(f"npu:{local_rank}")
         else:
             self.device = torch.device("cpu")
