# Copyright 2023-2024 SGLang Team
# Licensed under the Apache License, Version 2.0 (the "License");
# you may not use this file except in compliance with the License.
# You may obtain a copy of the License at
#
#     http://www.apache.org/licenses/LICENSE-2.0
#
# Unless required by applicable law or agreed to in writing, software
# distributed under the License is distributed on an "AS IS" BASIS,
# WITHOUT WARRANTIES OR CONDITIONS OF ANY KIND, either express or implied.
# See the License for the specific language governing permissions and
# limitations under the License.
# ==============================================================================
"""ModelRunner runs the forward passes of the models."""

import datetime
import gc
import inspect
import json
import logging
import os
import time
from dataclasses import dataclass
from typing import List, Optional, Tuple, Union

import torch
import torch.distributed as dist

from sglang.srt.configs.device_config import DeviceConfig
from sglang.srt.configs.load_config import LoadConfig
from sglang.srt.configs.model_config import AttentionArch, ModelConfig
from sglang.srt.constants import GPU_MEMORY_TYPE_WEIGHTS
from sglang.srt.distributed import (
    get_tp_group,
    get_world_group,
    init_distributed_environment,
    initialize_model_parallel,
    set_custom_all_reduce,
    set_mscclpp_all_reduce,
)
from sglang.srt.distributed.parallel_state import monkey_patch_vllm_parallel_state
from sglang.srt.eplb.eplb_manager import EPLBManager
from sglang.srt.eplb.expert_distribution import (
    ExpertDistributionRecorder,
    get_global_expert_distribution_recorder,
    set_global_expert_distribution_recorder,
)
from sglang.srt.eplb.expert_location import (
    ExpertLocationMetadata,
    compute_initial_expert_location_metadata,
    get_global_expert_location_metadata,
    set_global_expert_location_metadata,
)
from sglang.srt.eplb.expert_location_updater import ExpertLocationUpdater
from sglang.srt.layers.attention.tbo_backend import TboAttnBackend
from sglang.srt.layers.dp_attention import (
    get_attention_tp_group,
    get_attention_tp_size,
    initialize_dp_attention,
)
from sglang.srt.layers.logits_processor import LogitsProcessorOutput
from sglang.srt.layers.quantization import (
    deep_gemm_wrapper,
    monkey_patch_isinstance_for_vllm_base_layer,
)
from sglang.srt.layers.sampler import Sampler
from sglang.srt.layers.torchao_utils import apply_torchao_config_to_model
from sglang.srt.layers.utils import is_sm100_supported
from sglang.srt.lora.lora_manager import LoRAManager
from sglang.srt.managers.schedule_batch import (
    GLOBAL_SERVER_ARGS_KEYS,
    global_server_args_dict,
)
from sglang.srt.mem_cache.allocator import (
    AscendPagedTokenToKVPoolAllocator,
    BaseTokenToKVPoolAllocator,
    PagedTokenToKVPoolAllocator,
    SWATokenToKVPoolAllocator,
    TokenToKVPoolAllocator,
)
from sglang.srt.mem_cache.memory_pool import (
<<<<<<< HEAD
    AscendMLAPagedTokenToKVPool,
=======
>>>>>>> 856d8541
    AscendTokenToKVPool,
    DoubleSparseTokenToKVPool,
    MHATokenToKVPool,
    MLATokenToKVPool,
    ReqToTokenPool,
    SWAKVPool,
)
from sglang.srt.model_executor.cuda_graph_runner import CudaGraphRunner
from sglang.srt.model_executor.forward_batch_info import ForwardBatch, PPProxyTensors
from sglang.srt.model_loader import get_model
from sglang.srt.model_loader.loader import DefaultModelLoader, get_model_loader
from sglang.srt.model_loader.utils import set_default_torch_dtype
from sglang.srt.model_loader.weight_utils import default_weight_loader
from sglang.srt.patch_torch import monkey_patch_torch_reductions
from sglang.srt.sampling.sampling_batch_info import SamplingBatchInfo
from sglang.srt.server_args import ServerArgs
from sglang.srt.speculative.spec_info import SpeculativeAlgorithm
from sglang.srt.torch_memory_saver_adapter import TorchMemorySaverAdapter
from sglang.srt.utils import (
    MultiprocessingSerializer,
    cpu_has_amx_support,
    dynamic_import,
    enable_show_time_cost,
    get_available_gpu_memory,
    get_bool_env_var,
    init_custom_process_group,
    is_cuda,
    is_fa3_default_architecture,
    is_flashinfer_available,
    is_hip,
    is_hopper_with_cuda_12_3,
    is_no_spec_infer_or_topk_one,
    is_npu,
    monkey_patch_p2p_access_check,
    monkey_patch_vllm_gguf_config,
    set_cpu_offload_max_bytes,
    set_cuda_arch,
)

_is_hip = is_hip()
_is_npu = is_npu()
_is_cpu_amx_available = cpu_has_amx_support()

# Use a small KV cache pool size for tests in CI
SGLANG_CI_SMALL_KV_SIZE = os.getenv("SGLANG_CI_SMALL_KV_SIZE", None)

# Detect stragger ranks in model loading
UNBALANCED_MODEL_LOADING_TIMEOUT_S = 300

logger = logging.getLogger(__name__)


class RankZeroFilter(logging.Filter):
    """Filter that only allows INFO level logs from rank 0, but allows all other levels from any rank."""

    def __init__(self, is_rank_zero):
        super().__init__()
        self.is_rank_zero = is_rank_zero

    def filter(self, record):
        if record.levelno == logging.INFO:
            return self.is_rank_zero
        return True


class ModelRunner:
    """ModelRunner runs the forward passes of the models."""

    def __init__(
        self,
        model_config: ModelConfig,
        mem_fraction_static: float,
        gpu_id: int,
        tp_rank: int,
        tp_size: int,
        pp_rank: int,
        pp_size: int,
        nccl_port: int,
        server_args: ServerArgs,
        is_draft_worker: bool = False,
        req_to_token_pool: Optional[ReqToTokenPool] = None,
        token_to_kv_pool_allocator: Optional[BaseTokenToKVPoolAllocator] = None,
    ):
        # Parse args
        self.model_config = model_config
        self.mem_fraction_static = mem_fraction_static
        self.device = server_args.device
        self.gpu_id = gpu_id

        # Apply the rank zero filter to logger
        if not any(isinstance(f, RankZeroFilter) for f in logger.filters):
            logger.addFilter(RankZeroFilter(tp_rank == 0))
        self.tp_rank = tp_rank
        self.tp_size = tp_size
        self.dp_size = server_args.dp_size
        self.pp_rank = pp_rank
        self.pp_size = pp_size
        self.dist_port = nccl_port
        self.server_args = server_args
        self.is_draft_worker = is_draft_worker
        self.is_generation = model_config.is_generation
        self.is_multimodal = model_config.is_multimodal
        self.is_multimodal_chunked_prefill_supported = (
            model_config.is_multimodal_chunked_prefill_supported
        )
        self.spec_algorithm = SpeculativeAlgorithm.from_string(
            server_args.speculative_algorithm
        )
        self.page_size = server_args.page_size
        self.req_to_token_pool = req_to_token_pool
        self.token_to_kv_pool_allocator = token_to_kv_pool_allocator
        self.is_hybrid = model_config.is_hybrid
        self.use_mla_backend = self.model_config.attention_arch == AttentionArch.MLA
        self.attention_chunk_size = model_config.attention_chunk_size

        self.forward_pass_id = 0

        # Model-specific adjustment
        self.model_specific_adjustment()

        if server_args.show_time_cost:
            enable_show_time_cost()

        # Global vars
        global_server_args_dict.update(
            {k: getattr(server_args, k) for k in GLOBAL_SERVER_ARGS_KEYS}
            | {
                # TODO it is indeed not a "server args"
                "use_mla_backend": self.use_mla_backend,
                "speculative_algorithm": self.spec_algorithm,
            }
        )

        # CPU offload
        set_cpu_offload_max_bytes(int(server_args.cpu_offload_gb * 1024**3))

        # Get memory before model loading
        min_per_gpu_memory = self.init_torch_distributed()

        # Update deep gemm configure
        if deep_gemm_wrapper.ENABLE_JIT_DEEPGEMM:
            deep_gemm_wrapper.update_deep_gemm_config(gpu_id, server_args)

        # If it is a draft model, tp_group can be different
        self.initialize(min_per_gpu_memory)

        # temporary cached values
        self.support_pp = (
            "pp_proxy_tensors" in inspect.signature(self.model.forward).parameters
        )

    def initialize(self, min_per_gpu_memory: float):
        server_args = self.server_args

        self.memory_saver_adapter = TorchMemorySaverAdapter.create(
            enable=self.server_args.enable_memory_saver
        )

        if not self.is_draft_worker:
            set_global_expert_location_metadata(
                compute_initial_expert_location_metadata(server_args, self.model_config)
            )
            if self.tp_rank == 0 and get_bool_env_var(
                "SGLANG_LOG_EXPERT_LOCATION_METADATA"
            ):
                logger.info(
                    f"Initial expert_location_metadata: {get_global_expert_location_metadata()}"
                )

            set_global_expert_distribution_recorder(
                ExpertDistributionRecorder.init_new(
                    server_args,
                    get_global_expert_location_metadata(),
                    rank=self.tp_rank,
                )
            )

        self.eplb_manager = (
            EPLBManager(self)
            if self.server_args.enable_eplb and (not self.is_draft_worker)
            else None
        )
        self.expert_location_updater = ExpertLocationUpdater()

        # Load the model
        self.sampler = Sampler()
        self.load_model()

        self.start_layer = getattr(self.model, "start_layer", 0)
        self.end_layer = getattr(
            self.model, "end_layer", self.model_config.num_hidden_layers
        )
        self.num_effective_layers = self.end_layer - self.start_layer

        # Apply torchao quantization
        torchao_applied = getattr(self.model, "torchao_applied", False)
        # In layered loading, torchao may have been applied
        if not torchao_applied:
            apply_torchao_config_to_model(
                self.model, global_server_args_dict["torchao_config"]
            )

        # Apply torch TP if the model supports it
        supports_torch_tp = getattr(self.model, "supports_torch_tp", False)
        if self.tp_size > 1 and supports_torch_tp:
            self.apply_torch_tp()

        # Init lora
        # TODO (lifuhuang): when we support dynamic LoRA loading / unloading, we should add
        # a new server arg `enable_lora` to control whether to init LoRA manager to be more
        # explicit, as it is perfectly valid to start a server with an empty lora_paths and
        # load LoRA adapters dynamically later.
        if server_args.lora_paths is not None:
            self.init_lora_manager()

        # Init memory pool and attention backends
        self.init_memory_pool(
            min_per_gpu_memory,
            server_args.max_running_requests,
            server_args.max_total_tokens,
        )
        if self.device == "cuda":
            self.init_cublas()
            self.init_attention_backend()
            self.init_cuda_graphs()
        else:
            self.cuda_graph_runner = None
            self.cuda_graph_mem_usage = 0
            self.init_attention_backend()

        # auxiliary hidden capture mode. TODO: expose this to server args?
        if self.spec_algorithm.is_eagle3() and not self.is_draft_worker:
            # load draft config
            draft_model_config = ModelConfig.from_server_args(
                server_args,
                model_path=(server_args.speculative_draft_model_path),
                is_draft_model=True,
            )

            try:
                # get the aux layer from draft model config
                eagle_config = getattr(
                    draft_model_config.hf_config, "eagle_config", None
                )
                eagle_aux_hidden_state_layer_ids = eagle_config[
                    "eagle_aux_hidden_state_layer_ids"
                ]
            except:
                # if there is no aux layer, set to None
                eagle_aux_hidden_state_layer_ids = None

            self.model.set_eagle3_layers_to_capture(eagle_aux_hidden_state_layer_ids)

    def model_specific_adjustment(self):
        server_args = self.server_args

        if (
            server_args.attention_backend == "intel_amx"
            and server_args.device == "cpu"
            and not _is_cpu_amx_available
        ):
            logger.info(
                "The current platform does not support Intel AMX, will fallback to torch_native backend."
            )
            server_args.attention_backend = "torch_native"

        if server_args.attention_backend is None:
            """
            Auto select the fastest attention backend.

            1. Models with MHA Architecture (e.g: Llama, QWen)
                1.1 We will turn on FA3 on hopper unless user use spec decode with topk > 1 or page_size > 1.
                1.2 In other cases, we will use flashinfer if available, otherwise use triton.
            2. Models with MLA Architecture and using FA3
                2.1 We will use FA3 backend on hopper.
                2.2 We will use Flashinfer backend on blackwell.
                2.3 Otherwise, we will use triton backend.
            """

            if not self.use_mla_backend:
                # MHA architecture
                if (
                    is_hopper_with_cuda_12_3()
                    and is_no_spec_infer_or_topk_one(server_args)
                    and is_fa3_default_architecture(self.model_config.hf_config)
                ):
                    server_args.attention_backend = "fa3"
                elif _is_hip:
                    server_args.attention_backend = "aiter"
                elif _is_npu:
                    server_args.attention_backend = "ascend"
                else:
                    server_args.attention_backend = (
                        "flashinfer" if is_flashinfer_available() else "triton"
                    )
            else:
                # MLA architecture
                if is_hopper_with_cuda_12_3():
                    server_args.attention_backend = "fa3"
                elif is_sm100_supported():
                    server_args.attention_backend = "flashinfer"
                elif _is_hip:
                    head_num = self.model_config.get_num_kv_heads(self.tp_size)
                    # TODO current aiter only support head number 16 or 128 head number
                    if (
                        head_num == 128 or head_num == 16
                    ) and self.spec_algorithm.is_none():
                        server_args.attention_backend = "aiter"
                    else:
                        server_args.attention_backend = "triton"
                elif _is_npu:
                    server_args.attention_backend = "ascend"
                else:
                    server_args.attention_backend = "triton"
            logger.info(
                f"Attention backend not set. Use {server_args.attention_backend} backend by default."
            )
        elif self.use_mla_backend:
            if server_args.device != "cpu":
                if server_args.attention_backend in [
                    "aiter",
                    "flashinfer",
                    "fa3",
                    "triton",
                    "flashmla",
                    "cutlass_mla",
                    "ascend",
                ]:
                    logger.info(
                        f"MLA optimization is turned on. Use {server_args.attention_backend} backend."
                    )
                else:
                    raise ValueError(
                        f"Invalid attention backend for MLA: {server_args.attention_backend}"
                    )
            else:
                if server_args.attention_backend != "intel_amx":
                    raise ValueError(
                        "MLA optimization not supported on CPU except for intel_amx backend."
                    )

        if (
            server_args.attention_backend == "fa3"
            and server_args.kv_cache_dtype == "fp8_e5m2"
        ):
            logger.warning(
                "FlashAttention3 only supports fp8_e4m3 if using FP8; "
                "Setting attention backend to triton."
            )
            server_args.attention_backend = "triton"

        if server_args.enable_double_sparsity:
            logger.info(
                "Double sparsity optimization is turned on. Use triton backend without CUDA graph."
            )
            server_args.attention_backend = "triton"
            server_args.disable_cuda_graph = True
            if server_args.ds_heavy_channel_type is None:
                raise ValueError(
                    "Please specify the heavy channel type for double sparsity optimization."
                )
            self.init_double_sparsity_channel_config(server_args.ds_heavy_channel_type)

        if self.is_multimodal:
            self.mem_fraction_static *= 0.90
            logger.info(
                f"Automatically reduce --mem-fraction-static to {self.mem_fraction_static:.3f} "
                f"because this is a multimodal model."
            )
            if not self.is_multimodal_chunked_prefill_supported:
                server_args.chunked_prefill_size = -1
                logger.info(
                    f"Automatically turn of --chunked-prefill-size as it is not supported for "
                    f"{self.model_config.hf_config.model_type}"
                )

        if not self.use_mla_backend:
            server_args.disable_chunked_prefix_cache = True
        elif self.page_size > 1:
            logger.info("Disable chunked prefix cache when page size > 1.")
            server_args.disable_chunked_prefix_cache = True

        if not server_args.disable_chunked_prefix_cache:
            logger.info("Chunked prefix cache is turned on.")

        if server_args.attention_backend == "aiter":
            if self.model_config.context_len > 8192:
                self.mem_fraction_static *= 0.85

        if self.is_hybrid and not server_args.disable_radix_cache:
            logger.info("Automatically disable radix cache for hybrid cache.")
            server_args.disable_radix_cache = True

    def init_torch_distributed(self):
        logger.info("Init torch distributed begin.")

        try:
            torch.get_device_module(self.device).set_device(self.gpu_id)
        except Exception:
            logger.warning(
                f"Context: {self.device=} {self.gpu_id=} {os.environ.get('CUDA_VISIBLE_DEVICES')=} {self.tp_rank=} {self.tp_size=}"
            )
            raise

        if self.device == "cuda":
            backend = "nccl"
        elif self.device == "xpu":
            backend = "xccl"
        elif self.device == "hpu":
            backend = "hccl"
        elif self.device == "cpu":
            backend = "gloo"
        elif self.device == "npu":
            backend = "hccl"

        before_avail_memory = get_available_gpu_memory(self.device, self.gpu_id)
        if not self.server_args.enable_p2p_check:
            monkey_patch_p2p_access_check()

        if self.server_args.dist_init_addr:
            dist_init_method = f"tcp://{self.server_args.dist_init_addr}"
        else:
            dist_init_method = f"tcp://127.0.0.1:{self.dist_port}"
        set_custom_all_reduce(not self.server_args.disable_custom_all_reduce)
        set_mscclpp_all_reduce(self.server_args.enable_mscclpp)

        if not self.is_draft_worker:
            # Only initialize the distributed environment on the target model worker.
            init_distributed_environment(
                backend=backend,
                world_size=self.tp_size * self.pp_size,
                rank=self.tp_size * self.pp_rank + self.tp_rank,
                local_rank=self.gpu_id,
                distributed_init_method=dist_init_method,
                timeout=self.server_args.dist_timeout,
            )
            initialize_model_parallel(
                tensor_model_parallel_size=self.tp_size,
                pipeline_model_parallel_size=self.pp_size,
            )
            initialize_dp_attention(
                enable_dp_attention=self.server_args.enable_dp_attention,
                tp_rank=self.tp_rank,
                tp_size=self.tp_size,
                dp_size=self.server_args.dp_size,
                moe_dense_tp_size=self.server_args.moe_dense_tp_size,
                pp_size=self.server_args.pp_size,
            )

        min_per_gpu_memory = get_available_gpu_memory(
            self.device,
            self.gpu_id,
            distributed=get_world_group().world_size > 1,
            cpu_group=get_world_group().cpu_group,
        )
        self.tp_group = get_tp_group()
        self.attention_tp_group = get_attention_tp_group()

        # Check memory for tensor parallelism
        local_gpu_memory = get_available_gpu_memory(self.device, self.gpu_id)
        if self.tp_size > 1:
            if min_per_gpu_memory < local_gpu_memory * 0.9:
                if get_bool_env_var("SGL_DISABLE_TP_MEMORY_INBALANCE_CHECK"):
                    logger.warning(
                        "The memory capacity is unbalanced. Some GPUs may be occupied by other processes. "
                        f"{min_per_gpu_memory=}, {local_gpu_memory=}, {local_gpu_memory * 0.9=}"
                    )
                else:
                    raise ValueError(
                        "The memory capacity is unbalanced. Some GPUs may be occupied by other processes. "
                        f"{min_per_gpu_memory=}, {local_gpu_memory=}, {local_gpu_memory * 0.9=}"
                    )

        logger.info(
            f"Init torch distributed ends. mem usage={(before_avail_memory - local_gpu_memory):.2f} GB"
        )
        return min_per_gpu_memory

    def load_model(self):
        before_avail_memory = get_available_gpu_memory(self.device, self.gpu_id)
        logger.info(
            f"Load weight begin. avail mem={get_available_gpu_memory(self.device, self.gpu_id):.2f} GB"
        )

        # This can reduce thread conflicts and speed up weight loading.
        if self.device != "cpu":
            torch.set_num_threads(1)
        if self.device == "cuda":
            if torch.cuda.get_device_capability()[0] < 8:
                logger.info(
                    "Compute capability below sm80. Use float16 due to lack of bfloat16 support."
                )
                self.server_args.dtype = "float16"
                self.model_config.dtype = torch.float16
                if torch.cuda.get_device_capability()[1] < 5:
                    raise RuntimeError("SGLang only supports sm75 and above.")

        set_cuda_arch()

        # Prepare the model config
        self.load_config = LoadConfig(
            load_format=self.server_args.load_format,
            download_dir=self.server_args.download_dir,
            model_loader_extra_config=self.server_args.model_loader_extra_config,
        )
        if self.server_args.load_format == "gguf":
            monkey_patch_vllm_gguf_config()

        # Load the model
        # Remove monkey_patch when linear.py quant remove dependencies with vllm
        monkey_patch_vllm_parallel_state()
        monkey_patch_isinstance_for_vllm_base_layer()

        with self.memory_saver_adapter.region(GPU_MEMORY_TYPE_WEIGHTS):
            self.model = get_model(
                model_config=self.model_config,
                load_config=self.load_config,
                device_config=DeviceConfig(self.device),
            )
        monkey_patch_vllm_parallel_state(reverse=True)
        monkey_patch_isinstance_for_vllm_base_layer(reverse=True)

        if self.server_args.kv_cache_dtype == "fp8_e4m3":
            if self.server_args.quantization_param_path is not None:
                if callable(getattr(self.model, "load_kv_cache_scales", None)):
                    self.model.load_kv_cache_scales(
                        self.server_args.quantization_param_path
                    )
                    logger.info(
                        "Loaded KV cache scaling factors from %s",
                        self.server_args.quantization_param_path,
                    )
                else:
                    raise RuntimeError(
                        "Using FP8 KV cache and scaling factors provided but "
                        "model %s does not support loading scaling factors.",
                        self.model.__class__,
                    )
            else:
                logger.warning(
                    "Using FP8 KV cache but no scaling factors "
                    "provided. Defaulting to scaling factors of 1.0. "
                    "This may lead to less accurate results!"
                )

        # Parse other args
        self.sliding_window_size = (
            self.model.get_attention_sliding_window_size()
            if hasattr(self.model, "get_attention_sliding_window_size")
            else None
        )
        self.dtype = self.model_config.dtype

        after_avail_memory = get_available_gpu_memory(self.device, self.gpu_id)
        self.weight_load_mem_usage = before_avail_memory - after_avail_memory
        logger.info(
            f"Load weight end. "
            f"type={type(self.model).__name__}, "
            f"dtype={self.dtype}, "
            f"avail mem={after_avail_memory:.2f} GB, "
            f"mem usage={self.weight_load_mem_usage:.2f} GB."
        )

        # Handle the case where some ranks do not finish loading.
        try:
            dist.monitored_barrier(
                group=get_tp_group().cpu_group,
                timeout=datetime.timedelta(seconds=UNBALANCED_MODEL_LOADING_TIMEOUT_S),
                wait_all_ranks=True,
            )
        except RuntimeError:
            raise ValueError(
                f"TP rank {self.tp_rank} could finish the model loading, but there are other ranks that didn't finish loading. It is likely due to unexpected failures (e.g., OOM) or a slow node."
            ) from None

    def update_expert_location(
        self,
        new_expert_location_metadata: ExpertLocationMetadata,
        update_layer_ids: List[int],
    ):
        self.expert_location_updater.update(
            self.model.routed_experts_weights_of_layer,
            new_expert_location_metadata,
            update_layer_ids=update_layer_ids,
            nnodes=self.server_args.nnodes,
            rank=self.tp_rank,
        )

    def update_weights_from_disk(
        self, model_path: str, load_format: str
    ) -> tuple[bool, str]:
        """Update engine weights in-place from the disk."""
        logger.info(
            f"Update engine weights online from disk begin. "
            f"avail mem={get_available_gpu_memory(self.device, self.gpu_id):.2f} GB"
        )

        target_device = torch.device(self.device)
        self.model_config.model_path = model_path
        load_config = LoadConfig(load_format=load_format)

        # Only support DefaultModelLoader for now
        loader = get_model_loader(load_config)
        if not isinstance(loader, DefaultModelLoader):
            message = f"Failed to get model loader: {loader}."
            return False, message

        def get_weight_iter(config):
            iter = loader._get_weights_iterator(
                DefaultModelLoader.Source.init_new(config, self.model)
            )
            return iter

        def model_load_weights(model, iter):
            DefaultModelLoader.load_weights_and_postprocess(model, iter, target_device)
            return model

        with set_default_torch_dtype(self.model_config.dtype):
            try:
                iter = get_weight_iter(self.model_config)
            except Exception as e:
                message = f"Failed to get weights iterator: {e}."
                return False, message
            try:
                model = model_load_weights(self.model, iter)
            except Exception as e:
                message = (
                    f"Failed to update weights: {e}.\nRolling back to original weights."
                )
                del iter
                gc.collect()
                iter = get_weight_iter(self.model_config)
                self.model = model_load_weights(self.model, iter)
                return False, message

        self.model = model
        self.server_args.model_path = model_path
        self.server_args.load_format = load_format
        self.load_config = load_config

        logger.info("Update weights end.")
        return True, "Succeeded to update model weights."

    def init_weights_update_group(
        self,
        master_address,
        master_port,
        rank_offset,
        world_size,
        group_name,
        backend="nccl",
    ):
        """Initialize the Torch process group for model parameter updates.

        `_model_update_group` is used in the RLHF workflow, where rank
        0 is the actor model in the training engine, and the other ranks are
        the inference engine, which is used for rollout.

        In the RLHF workflow, the training engine updates the model
        weights/parameters online, and broadcasts them to the inference
        engine through the `_model_update_group` process group.
        """
        assert (
            torch.distributed.is_initialized()
        ), "Default torch process group must be initialized"
        assert group_name != "", "Group name cannot be empty"

        rank = rank_offset + self.tp_rank

        logger.info(
            f"init custom process group: master_address={master_address}, master_port={master_port}, "
            f"rank_offset={rank_offset}, rank={rank}, world_size={world_size}, group_name={group_name}, backend={backend}"
        )

        try:
            self._model_update_group = init_custom_process_group(
                backend=backend,
                init_method=f"tcp://{master_address}:{master_port}",
                world_size=world_size,
                rank=rank,
                group_name=group_name,
            )
            return True, "Succeeded to initialize custom process group."
        except Exception as e:
            message = f"Failed to initialize custom process group: {e}."
            logger.error(message)
            return False, message

    def update_weights_from_distributed(self, name, dtype, shape):
        """
        Update specific parameter in the model weights online
        through `_model_update_group` process group.

        Args:
            name: the name of the parameter to be updated.
            dtype: the data type of the parameter to be updated.
            shape: the shape of the parameter to be updated.
        """
        target_dtype = (
            dtype if isinstance(dtype, torch.dtype) else getattr(torch, dtype)
        )

        assert (
            self._model_update_group is not None
        ), "model update group must be initialized"

        try:
            weights = torch.empty(shape, dtype=target_dtype, device=self.device)
            torch.distributed.broadcast(weights, src=0, group=self._model_update_group)
            self.model.load_weights([(name, weights)])
            return True, f"Succeeded to update parameter {name} online."

        except Exception as e:
            error_msg = (
                f"Failed to update parameter online: {e}. "
                f"The full weights of the ModelRunner are partially updated. "
                f"Please discard the whole weights."
            )
            logger.error(error_msg)
            return False, error_msg

    def update_weights_from_tensor(
        self,
        named_tensors: List[Tuple[str, Union[torch.Tensor, "LocalSerializedTensor"]]],
        load_format: Optional[str] = None,
    ):
        named_tensors = [
            (name, _unwrap_tensor(tensor, tp_rank=self.tp_rank))
            for name, tensor in named_tensors
        ]
        if load_format == "direct":
            _model_load_weights_direct(self.model, named_tensors)
        elif load_format in self.server_args.custom_weight_loader:
            custom_loader = dynamic_import(load_format)
            custom_loader(self.model, named_tensors)
        elif load_format is None:
            self.model.load_weights(named_tensors)
        else:
            raise NotImplementedError(f"Unknown load_format={load_format}")
        return True, "Success"

    def get_weights_by_name(
        self, name: str, truncate_size: int = 100
    ) -> Optional[torch.Tensor]:
        """Get the weights of the parameter by its name. Similar to `get_parameter` in Hugging Face.

        Only used for unit test with an unoptimized performance.
        For optimized performance, please use torch.save and torch.load.
        """
        # TODO: (chenyang) Add support for Qwen models.
        try:
            return self.model.get_weights_by_name(
                name, truncate_size, tp_size=self.tp_size
            )
        except Exception as e:
            logger.error(f"Error when getting parameter {name}: {e}")
            return None

    def init_lora_manager(self):
        self.lora_manager = LoRAManager(
            base_model=self.model,
            base_hf_config=self.model_config.hf_config,
            max_loras_per_batch=self.server_args.max_loras_per_batch,
            load_config=self.load_config,
            dtype=self.dtype,
            lora_backend=self.server_args.lora_backend,
            tp_size=self.tp_size,
            tp_rank=self.tp_rank,
        )
        result = self.lora_manager.load_lora_adapters(self.server_args.lora_paths)
        if result.success:
            logger.info(
                f"LoRA manager ready. Loaded LoRA adapters: {', '.join(result.loaded_adapters)}"
            )
        else:
            raise RuntimeError(f"Failed to load LoRA adapters: {result.error_message}")

    def load_lora_adapter(self, lora_name: str, lora_path: str):
        """Load a new lora adapter from disk or huggingface."""

        logger.info(
            f"LoRA adapter loading starts: name={lora_name}, path={lora_path}. "
            f"avail mem={get_available_gpu_memory(self.device, self.gpu_id):.2f} GB"
        )

        result = self.lora_manager.load_lora_adapter(lora_name, lora_path)

        logger.info(
            f"LoRA adapter loading completes: name={lora_name}, path={lora_path}. "
            f"avail mem={get_available_gpu_memory(self.device, self.gpu_id):.2f} GB"
        )

        return result

    def unload_lora_adapter(self, lora_name: str):
        """Unload a lora adapter that was previously loaded during initialization or dynamic loading."""

        logger.info(
            f"LoRA adapter unloading starts: name={lora_name}. "
            f"avail mem={get_available_gpu_memory(self.device, self.gpu_id):.2f} GB"
        )

        result = self.lora_manager.unload_lora_adapter(lora_name)

        logger.info(
            f"LoRA adapter unloading completes: name={lora_name}. "
            f"avail mem={get_available_gpu_memory(self.device, self.gpu_id):.2f} GB"
        )

        return result

    def profile_max_num_token(self, total_gpu_memory: int):
        available_gpu_memory = get_available_gpu_memory(
            self.device,
            self.gpu_id,
            distributed=get_world_group().world_size > 1,
            cpu_group=get_world_group().cpu_group,
        )
        if self.is_draft_worker:
            num_layers = getattr(
                self.model_config.hf_config,
                "num_nextn_predict_layers",
                self.num_effective_layers,
            )
        else:
            num_layers = self.num_effective_layers
        if self.use_mla_backend:
            # FIXME: pipeline parallelism is not compatible with mla backend
            assert self.pp_size == 1
            cell_size = (
                (self.model_config.kv_lora_rank + self.model_config.qk_rope_head_dim)
                * num_layers
                * torch._utils._element_size(self.kv_cache_dtype)
            )
        else:
            cell_size = (
                self.model_config.get_num_kv_heads(get_attention_tp_size())
                * self.model_config.head_dim
                * num_layers
                * 2
                * torch._utils._element_size(self.kv_cache_dtype)
            )
        rest_memory = available_gpu_memory - total_gpu_memory * (
            1 - self.mem_fraction_static
        )
        max_num_token = int(rest_memory * (1 << 30) // cell_size)
        return max_num_token

    def set_num_token_hybrid(self):
        if (
            "Llama4ForConditionalGeneration"
            in self.model_config.hf_config.architectures
        ):
            temp_ratio = (
                (1 - self.is_hybrid)
                + self.is_hybrid
                * self.attention_chunk_size
                / self.model_config.context_len
            )
            self.swa_max_total_num_tokens = (
                4 * self.max_total_num_tokens * temp_ratio // (3 * temp_ratio + 1)
            )
            self.full_max_total_num_tokens = (
                4 * self.max_total_num_tokens
                - 12 * self.max_total_num_tokens * temp_ratio // (3 * temp_ratio + 1)
            )
            self.swa_max_total_num_tokens = int(
                self.swa_max_total_num_tokens
                // self.server_args.page_size
                * self.server_args.page_size
            )
            self.full_max_total_num_tokens = int(
                self.full_max_total_num_tokens
                // self.server_args.page_size
                * self.server_args.page_size
            )
            self.max_total_num_tokens = self.full_max_total_num_tokens
        else:
            raise ValueError(
                f"Unsupported model for hybrid cache: {self.model_config.hf_config.architectures}."
            )

    def init_memory_pool(
        self,
        total_gpu_memory: int,
        max_num_reqs: Optional[int] = None,
        max_total_tokens: Optional[int] = None,
    ):
        if self.server_args.kv_cache_dtype == "auto":
            self.kv_cache_dtype = self.dtype
        elif self.server_args.kv_cache_dtype == "fp8_e5m2":
            if _is_hip:  # Using natively supported format
                self.kv_cache_dtype = torch.float8_e5m2fnuz
            else:
                self.kv_cache_dtype = torch.float8_e5m2
        elif self.server_args.kv_cache_dtype == "fp8_e4m3":
            if _is_hip:  # Using natively supported format
                self.kv_cache_dtype = torch.float8_e4m3fnuz
            else:
                self.kv_cache_dtype = torch.float8_e4m3fn
        else:
            raise ValueError(
                f"Unsupported kv_cache_dtype: {self.server_args.kv_cache_dtype}."
            )

        self.max_total_num_tokens = self.profile_max_num_token(total_gpu_memory)

        if max_num_reqs is None:
            max_num_reqs = min(
                max(
                    int(
                        self.max_total_num_tokens / self.model_config.context_len * 512
                    ),
                    2048,
                ),
                4096,
            )

        if SGLANG_CI_SMALL_KV_SIZE:
            self.max_total_num_tokens = int(SGLANG_CI_SMALL_KV_SIZE)

        if not self.spec_algorithm.is_none():
            if self.is_draft_worker:
                self.max_total_num_tokens = self.server_args.draft_runner_cache_size
                max_num_reqs = self.server_args.max_num_reqs
            else:
                # We are sharing the `token_to_kv_pool`, and both verify and draft tokens
                # can be concurrently allocated, so we should give a headroom for it.
                self.server_args.draft_runner_cache_size = (
                    self.max_total_num_tokens
                    # draft
                    + max_num_reqs
                    * self.server_args.speculative_num_steps
                    * self.server_args.speculative_eagle_topk
                    # verify
                    + max_num_reqs * self.server_args.speculative_num_draft_tokens
                    # buffer
                    + 100
                )
                # Target worker and draft worker shares the same indices for the
                # token_to_kv_pool, so we should make sure to match max_total_num_tokens.
                self.max_total_num_tokens = self.server_args.draft_runner_cache_size
                self.server_args.max_num_reqs = max_num_reqs

        if max_total_tokens is not None:
            if max_total_tokens > self.max_total_num_tokens:
                logging.warning(
                    f"max_total_tokens={max_total_tokens} is larger than the profiled value "
                    f"{self.max_total_num_tokens}. "
                    f"Use the profiled value instead."
                )
            self.max_total_num_tokens = min(self.max_total_num_tokens, max_total_tokens)

        self.max_total_num_tokens = (
            self.max_total_num_tokens
            // self.server_args.page_size
            * self.server_args.page_size
        )

        # create token size for hybrid cache
        if self.is_hybrid:
            self.set_num_token_hybrid()

        if self.max_total_num_tokens <= 0:
            raise RuntimeError(
                "Not enough memory. Please try to increase --mem-fraction-static."
            )

        if self.req_to_token_pool is None:
            if self.server_args.disaggregation_mode == "decode":
                from sglang.srt.disaggregation.decode import DecodeReqToTokenPool

                # subscribe memory for pre-allocated requests
                # if max_num_reqs <= 32, we pre-allocate 2x requests
                pre_alloc_size = max_num_reqs * 2 if max_num_reqs <= 32 else 0
                self.req_to_token_pool = DecodeReqToTokenPool(
                    size=max_num_reqs,
                    max_context_len=self.model_config.context_len + 4,
                    device=self.device,
                    enable_memory_saver=self.server_args.enable_memory_saver,
                    pre_alloc_size=pre_alloc_size,
                )
            else:
                self.req_to_token_pool = ReqToTokenPool(
                    size=max_num_reqs,
                    max_context_len=self.model_config.context_len + 4,
                    device=self.device,
                    enable_memory_saver=self.server_args.enable_memory_saver,
                )
        else:
            # Draft worker shares req_to_token_pool with the target worker.
            assert self.is_draft_worker

        if self.server_args.attention_backend == "ascend" and not self.use_mla_backend:
            self.token_to_kv_pool = AscendTokenToKVPool(
                self.max_total_num_tokens,
                page_size=self.page_size,
                dtype=self.kv_cache_dtype,
                head_num=self.model_config.get_num_kv_heads(get_attention_tp_size()),
                head_dim=self.model_config.head_dim,
                layer_num=self.model_config.num_hidden_layers,
                device=self.device,
                enable_memory_saver=self.server_args.enable_memory_saver,
            )
<<<<<<< HEAD
        elif self.server_args.attention_backend == "ascend" and self.use_mla_backend:
            self.token_to_kv_pool = AscendMLAPagedTokenToKVPool(
                self.max_total_num_tokens,
                page_size=self.page_size,
                dtype=self.kv_cache_dtype,
                kv_lora_rank=self.model_config.kv_lora_rank,
                qk_rope_head_dim=self.model_config.qk_rope_head_dim,
                layer_num=(
                    self.model_config.num_hidden_layers
                    if not self.is_draft_worker
                    else self.model_config.hf_config.num_nextn_predict_layers
                ),  # PP is not compatible with mla backend
                device=self.device,
                enable_memory_saver=self.server_args.enable_memory_saver,
                start_layer=self.start_layer,
                end_layer=self.end_layer,
            )
=======
>>>>>>> 856d8541
        elif self.use_mla_backend:
            self.token_to_kv_pool = MLATokenToKVPool(
                self.max_total_num_tokens,
                page_size=self.page_size,
                dtype=self.kv_cache_dtype,
                kv_lora_rank=self.model_config.kv_lora_rank,
                qk_rope_head_dim=self.model_config.qk_rope_head_dim,
                layer_num=(
                    self.model_config.num_hidden_layers
                    if not self.is_draft_worker
                    else self.model_config.hf_config.num_nextn_predict_layers
                ),  # PP is not compatible with mla backend
                device=self.device,
                enable_memory_saver=self.server_args.enable_memory_saver,
                start_layer=self.start_layer,
                end_layer=self.end_layer,
            )
        elif self.server_args.enable_double_sparsity:
            self.token_to_kv_pool = DoubleSparseTokenToKVPool(
                self.max_total_num_tokens,
                page_size=self.page_size,
                dtype=self.kv_cache_dtype,
                head_num=self.model_config.get_num_kv_heads(get_attention_tp_size()),
                head_dim=self.model_config.head_dim,
                layer_num=self.num_effective_layers,
                device=self.device,
                heavy_channel_num=self.server_args.ds_heavy_channel_num,
                enable_memory_saver=self.server_args.enable_memory_saver,
                start_layer=self.start_layer,
                end_layer=self.end_layer,
            )
        else:
            if self.is_hybrid:
                self.token_to_kv_pool = SWAKVPool(
                    size=self.full_max_total_num_tokens,
                    size_swa=self.swa_max_total_num_tokens,
                    dtype=self.kv_cache_dtype,
                    head_num=self.model_config.get_num_kv_heads(
                        get_attention_tp_size()
                    ),
                    head_dim=self.model_config.head_dim,
                    swa_attention_layer_ids=self.model_config.swa_attention_layer_ids,
                    full_attention_layer_ids=self.model_config.full_attention_layer_ids,
                    enable_kvcache_transpose=False,
                    device=self.device,
                )
            else:
                self.token_to_kv_pool = MHATokenToKVPool(
                    self.max_total_num_tokens,
                    page_size=self.page_size,
                    dtype=self.kv_cache_dtype,
                    head_num=self.model_config.get_num_kv_heads(
                        get_attention_tp_size()
                    ),
                    head_dim=self.model_config.head_dim,
                    layer_num=self.num_effective_layers,
                    device=self.device,
                    enable_memory_saver=self.server_args.enable_memory_saver,
                    start_layer=self.start_layer,
                    end_layer=self.end_layer,
                )

        if self.token_to_kv_pool_allocator is None:
            if self.page_size == 1:
                if self.is_hybrid:
                    self.token_to_kv_pool_allocator = SWATokenToKVPoolAllocator(
                        self.full_max_total_num_tokens,
                        self.swa_max_total_num_tokens,
                        dtype=self.kv_cache_dtype,
                        device=self.device,
                        kvcache=self.token_to_kv_pool,
                    )
                else:
                    self.token_to_kv_pool_allocator = TokenToKVPoolAllocator(
                        self.max_total_num_tokens,
                        dtype=self.kv_cache_dtype,
                        device=self.device,
                        kvcache=self.token_to_kv_pool,
                    )
            else:
                if _is_npu:
                    self.token_to_kv_pool_allocator = AscendPagedTokenToKVPoolAllocator(
                        self.max_total_num_tokens,
                        page_size=self.page_size,
                        dtype=self.kv_cache_dtype,
                        device=self.device,
                        kvcache=self.token_to_kv_pool,
                    )
                else:
                    self.token_to_kv_pool_allocator = PagedTokenToKVPoolAllocator(
                        self.max_total_num_tokens,
                        page_size=self.page_size,
                        dtype=self.kv_cache_dtype,
                        device=self.device,
                        kvcache=self.token_to_kv_pool,
                    )
        else:
            assert self.is_draft_worker

        logger.info(
            f"Memory pool end. "
            f"avail mem={get_available_gpu_memory(self.device, self.gpu_id):.2f} GB"
        )

    def init_cublas(self):
        """We need to run a small matmul to init cublas. Otherwise, it will raise some errors later."""
        dtype = torch.float16
        device = "cuda"
        a = torch.ones((16, 16), dtype=dtype, device=device)
        b = torch.ones((16, 16), dtype=dtype, device=device)
        c = a @ b
        return c

    def init_attention_backend(self):
        """Init attention kernel backend."""
        if self.server_args.enable_two_batch_overlap and not self.is_draft_worker:
            self.attn_backend = TboAttnBackend.init_new(self._get_attention_backend)
        else:
            self.attn_backend = self._get_attention_backend()

    # TODO unify with 6338
    def _get_attention_backend(self):
        if self.server_args.attention_backend == "flashinfer":
            if not self.use_mla_backend:
                from sglang.srt.layers.attention.flashinfer_backend import (
                    FlashInferAttnBackend,
                )

                # Init streams
                if self.server_args.speculative_algorithm == "EAGLE":
                    self.plan_stream_for_flashinfer = torch.cuda.Stream()
                return FlashInferAttnBackend(self)
            else:
                from sglang.srt.layers.attention.flashinfer_mla_backend import (
                    FlashInferMLAAttnBackend,
                )

                return FlashInferMLAAttnBackend(self)
        elif self.server_args.attention_backend == "aiter":
            from sglang.srt.layers.attention.aiter_backend import AiterAttnBackend

            return AiterAttnBackend(self)
        elif self.server_args.attention_backend == "ascend":
            from sglang.srt.layers.attention.ascend_backend import AscendAttnBackend

            return AscendAttnBackend(self)
        elif self.server_args.attention_backend == "triton":
            assert not self.model_config.is_encoder_decoder, (
                "Cross attention is not supported in the triton attention backend. "
                "Please use `--attention-backend flashinfer`."
            )
            if self.server_args.enable_double_sparsity:
                from sglang.srt.layers.attention.double_sparsity_backend import (
                    DoubleSparseAttnBackend,
                )

                return DoubleSparseAttnBackend(self)
            else:
                from sglang.srt.layers.attention.triton_backend import TritonAttnBackend

                return TritonAttnBackend(self)
        elif self.server_args.attention_backend == "torch_native":
            from sglang.srt.layers.attention.torch_native_backend import (
                TorchNativeAttnBackend,
            )

            return TorchNativeAttnBackend(self)
        elif self.server_args.attention_backend == "flashmla":
            from sglang.srt.layers.attention.flashmla_backend import FlashMLABackend

            return FlashMLABackend(self)
        elif self.server_args.attention_backend == "fa3":
            assert (
                torch.cuda.get_device_capability()[0] == 8 and not self.use_mla_backend
            ) or torch.cuda.get_device_capability()[0] == 9, (
                "FlashAttention v3 Backend requires SM>=80 and SM<=90. "
                "Please use `--attention-backend flashinfer`."
            )
            from sglang.srt.layers.attention.flashattention_backend import (
                FlashAttentionBackend,
            )

            return FlashAttentionBackend(self)
        elif self.server_args.attention_backend == "cutlass_mla":
            from sglang.srt.layers.attention.cutlass_mla_backend import (
                CutlassMLABackend,
            )

            return CutlassMLABackend(self)
        elif self.server_args.attention_backend == "intel_amx":
            from sglang.srt.layers.attention.intel_amx_backend import (
                IntelAMXAttnBackend,
            )

            logger.info(f"Intel AMX attention backend is enabled.")
            return IntelAMXAttnBackend(self)
        else:
            raise ValueError(
                f"Invalid attention backend: {self.server_args.attention_backend}"
            )

    def init_double_sparsity_channel_config(self, selected_channel):
        selected_channel = "." + selected_channel + "_proj"
        self.sorted_channels = []
        # load channel config
        with open(self.server_args.ds_channel_config_path, "r") as f:
            channel_config = json.load(f)

        for i in range(self.start_layer, self.end_layer):
            key = "model.layers." + str(i) + ".self_attn" + selected_channel
            self.sorted_channels.append(
                torch.tensor(channel_config[key])[
                    :, : self.server_args.ds_heavy_channel_num
                ]
                .contiguous()
                .cuda()
            )

    def init_cuda_graphs(self):
        """Capture cuda graphs."""
        self.cuda_graph_runner = None
        self.cuda_graph_mem_usage = 0

        if not self.is_generation:
            # TODO: Currently, cuda graph only captures decode steps, which only exists for generation models
            return

        if self.server_args.disable_cuda_graph:
            return

        tic = time.perf_counter()
        before_mem = get_available_gpu_memory(self.device, self.gpu_id)
        logger.info(
            f"Capture cuda graph begin. This can take up to several minutes. avail mem={before_mem:.2f} GB"
        )
        self.cuda_graph_runner = CudaGraphRunner(self)
        after_mem = get_available_gpu_memory(self.device, self.gpu_id)
        self.cuda_graph_mem_usage = before_mem - after_mem
        logger.info(
            f"Capture cuda graph end. Time elapsed: {time.perf_counter() - tic:.2f} s. "
            f"mem usage={self.cuda_graph_mem_usage:.2f} GB. avail mem={after_mem:.2f} GB."
        )

    def apply_torch_tp(self):
        logger.info(f"Enabling torch tensor parallelism on {self.tp_size} devices.")
        from sglang.srt.model_parallel import tensor_parallel

        device_mesh = torch.distributed.init_device_mesh(self.device, (self.tp_size,))
        tensor_parallel(self.model, device_mesh)

    def forward_decode(
        self, forward_batch: ForwardBatch, pp_proxy_tensors=None
    ) -> LogitsProcessorOutput:
        self.attn_backend.init_forward_metadata(forward_batch)
        # FIXME: add pp_proxy_tensors arg to all models
        kwargs = {}
        if self.support_pp:
            kwargs["pp_proxy_tensors"] = pp_proxy_tensors
        return self.model.forward(
            forward_batch.input_ids, forward_batch.positions, forward_batch, **kwargs
        )

    def forward_extend(
        self,
        forward_batch: ForwardBatch,
        skip_attn_backend_init: bool = False,
        pp_proxy_tensors=None,
    ) -> LogitsProcessorOutput:
        if not skip_attn_backend_init:
            self.attn_backend.init_forward_metadata(forward_batch)

        kwargs = {}
        if self.support_pp:
            kwargs["pp_proxy_tensors"] = pp_proxy_tensors
        if forward_batch.input_embeds is not None:
            kwargs["input_embeds"] = forward_batch.input_embeds.bfloat16()
        if not self.is_generation:
            kwargs["get_embedding"] = True
        return self.model.forward(
            forward_batch.input_ids,
            forward_batch.positions,
            forward_batch,
            **kwargs,
        )

    def forward_idle(
        self, forward_batch: ForwardBatch, pp_proxy_tensors=None
    ) -> LogitsProcessorOutput:
        kwargs = {}
        if self.support_pp:
            kwargs["pp_proxy_tensors"] = pp_proxy_tensors
        return self.model.forward(
            forward_batch.input_ids,
            forward_batch.positions,
            forward_batch,
            **kwargs,
        )

    def forward(
        self,
        forward_batch: ForwardBatch,
        skip_attn_backend_init: bool = False,
        pp_proxy_tensors: Optional[PPProxyTensors] = None,
    ) -> Tuple[Union[LogitsProcessorOutput, PPProxyTensors], bool]:
        self.forward_pass_id += 1

        with get_global_expert_distribution_recorder().with_forward_pass(
            self.forward_pass_id,
            forward_batch,
        ):
            output = self._forward_raw(
                forward_batch, skip_attn_backend_init, pp_proxy_tensors
            )

        if self.eplb_manager is not None:
            self.eplb_manager.on_forward_pass_end()

        return output

    def _forward_raw(
        self,
        forward_batch: ForwardBatch,
        skip_attn_backend_init: bool,
        pp_proxy_tensors: Optional[PPProxyTensors],
    ) -> Tuple[Union[LogitsProcessorOutput, PPProxyTensors], bool]:
        can_run_cuda_graph = bool(
            forward_batch.forward_mode.is_cuda_graph()
            and self.cuda_graph_runner
            and self.cuda_graph_runner.can_run(forward_batch)
        )
        if can_run_cuda_graph:
            ret = self.cuda_graph_runner.replay(
                forward_batch,
                skip_attn_backend_init=skip_attn_backend_init,
                pp_proxy_tensors=pp_proxy_tensors,
            )
        elif forward_batch.forward_mode.is_decode():
            ret = self.forward_decode(forward_batch, pp_proxy_tensors=pp_proxy_tensors)
        elif forward_batch.forward_mode.is_extend():
            ret = self.forward_extend(
                forward_batch,
                skip_attn_backend_init=skip_attn_backend_init,
                pp_proxy_tensors=pp_proxy_tensors,
            )
        elif forward_batch.forward_mode.is_idle():
            ret = self.forward_idle(forward_batch, pp_proxy_tensors=pp_proxy_tensors)
        else:
            raise ValueError(f"Invalid forward mode: {forward_batch.forward_mode}")

        return ret, can_run_cuda_graph

    def _preprocess_logits(
        self, logits_output: LogitsProcessorOutput, sampling_info: SamplingBatchInfo
    ):
        # Apply logit bias
        if sampling_info.sampling_info_done:
            # Overlap mode: the function update_regex_vocab_mask was executed
            # in process_batch_result of the last batch.
            if sampling_info.grammars:
                sampling_info.sampling_info_done.wait()
        else:
            # Normal mode: Put CPU-heavy tasks here. They will be overlapped with the forward pass.
            sampling_info.update_regex_vocab_mask()
        sampling_info.apply_logits_bias(logits_output.next_token_logits)

    def sample(
        self,
        logits_output: LogitsProcessorOutput,
        forward_batch: ForwardBatch,
    ) -> torch.Tensor:
        """Sample and compute logprobs and update logits_output.

        Args:
            logits_output: The logits output from the model forward
            forward_batch: The forward batch that generates logits_output

        Returns:
            A list of next_token_ids
        """
        # For duplex models with multiple output streams.
        if isinstance(logits_output, tuple):
            return torch.stack(
                [self.sample(values, forward_batch) for values in logits_output],
                axis=-1,
            )

        self._preprocess_logits(logits_output, forward_batch.sampling_info)

        # Sample the next tokens
        next_token_ids = self.sampler(
            logits_output,
            forward_batch.sampling_info,
            forward_batch.return_logprob,
            forward_batch.top_logprobs_nums,
            forward_batch.token_ids_logprobs,
        )
        return next_token_ids

    @property
    def model_is_mrope(self) -> bool:
        """Detect if the model has "mrope" rope_scaling type.
        mrope requires keep "rope_deltas" between prompt and decoding phases."""
        rope_scaling = getattr(self.model_config.hf_text_config, "rope_scaling", {})
        if rope_scaling is None:
            return False
        is_mrope_enabled = "mrope_section" in rope_scaling
        return is_mrope_enabled

    def save_remote_model(self, url: str):
        from sglang.srt.model_loader.loader import RemoteModelLoader

        logger.info(f"Saving model to {url}")
        RemoteModelLoader.save_model(self.model, self.model_config.model_path, url)

    def save_sharded_model(
        self, path: str, pattern: Optional[str] = None, max_size: Optional[int] = None
    ):
        from sglang.srt.model_loader.loader import ShardedStateLoader

        logger.info(
            f"Save sharded model to {path} with pattern {pattern} and max_size {max_size}"
        )
        ShardedStateLoader.save_model(self.model, path, pattern, max_size)


def _model_load_weights_direct(model, named_tensors: List[Tuple[str, torch.Tensor]]):
    params_dict = dict(model.named_parameters())
    for name, tensor in named_tensors:
        default_weight_loader(params_dict[name], tensor)


def _unwrap_tensor(tensor, tp_rank):
    if isinstance(tensor, LocalSerializedTensor):
        monkey_patch_torch_reductions()
        tensor = tensor.get(tp_rank)
    return tensor.to(torch.cuda.current_device())


@dataclass
class LocalSerializedTensor:
    """torch.Tensor that gets serialized by MultiprocessingSerializer (which only serializes a pointer and not the data).
    The i-th element in the list corresponds to i-th rank's GPU."""

    values: List[bytes]

    def get(self, rank: int):
        return MultiprocessingSerializer.deserialize(self.values[rank])<|MERGE_RESOLUTION|>--- conflicted
+++ resolved
@@ -79,10 +79,7 @@
     TokenToKVPoolAllocator,
 )
 from sglang.srt.mem_cache.memory_pool import (
-<<<<<<< HEAD
     AscendMLAPagedTokenToKVPool,
-=======
->>>>>>> 856d8541
     AscendTokenToKVPool,
     DoubleSparseTokenToKVPool,
     MHATokenToKVPool,
@@ -1087,7 +1084,6 @@
                 device=self.device,
                 enable_memory_saver=self.server_args.enable_memory_saver,
             )
-<<<<<<< HEAD
         elif self.server_args.attention_backend == "ascend" and self.use_mla_backend:
             self.token_to_kv_pool = AscendMLAPagedTokenToKVPool(
                 self.max_total_num_tokens,
@@ -1105,8 +1101,6 @@
                 start_layer=self.start_layer,
                 end_layer=self.end_layer,
             )
-=======
->>>>>>> 856d8541
         elif self.use_mla_backend:
             self.token_to_kv_pool = MLATokenToKVPool(
                 self.max_total_num_tokens,
