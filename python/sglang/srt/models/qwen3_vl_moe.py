--- conflicted
+++ resolved
@@ -40,14 +40,11 @@
 from sglang.srt.layers.pooler import Pooler, PoolingType
 from sglang.srt.layers.quantization.base_config import QuantizationConfig
 from sglang.srt.layers.utils import get_layer_id
-<<<<<<< HEAD
 from sglang.srt.layers.vocab_parallel_embedding import ParallelLMHead
-=======
 from sglang.srt.distributed import get_moe_expert_parallel_world_size, get_tensor_model_parallel_rank
 
 
 
->>>>>>> 9cd052f3
 from sglang.srt.managers.mm_utils import (
     MultiModalityDataPaddingPatternMultimodalTokens,
     general_mm_embed_routine,
@@ -271,10 +268,6 @@
         weight_loader = param.weight_loader
         ep_rank = get_tensor_model_parallel_rank()
         ep_size = get_moe_expert_parallel_world_size()
-<<<<<<< HEAD
-=======
-
->>>>>>> 9cd052f3
         if ep_size == 1:
             for expert_id in range(num_experts):
                 curr_expert_weight = loaded_weight[expert_id]
@@ -283,25 +276,12 @@
                     curr_expert_weight,
                     name,
                     shard_id,
-<<<<<<< HEAD
-                    expert_id,
-                )
-        else:
-            experts_per_ep = num_experts // ep_size
-            start_expert = ep_rank * experts_per_ep
-            end_expert = (
-                (ep_rank + 1) * experts_per_ep
-                if ep_rank != ep_size - 1
-                else num_experts
-            )
-=======
                     expert_id,)
         else:
             experts_per_ep = num_experts // ep_size
             start_expert = ep_rank * experts_per_ep
             end_expert = (ep_rank + 1) * experts_per_ep if ep_rank != ep_size - 1 else num_experts
 
->>>>>>> 9cd052f3
             for idx, expert_id in enumerate(range(start_expert, end_expert)):
                 curr_expert_weight = loaded_weight[expert_id]
                 weight_loader(
@@ -309,12 +289,7 @@
                     curr_expert_weight,
                     name,
                     shard_id,
-<<<<<<< HEAD
-                    idx,
-                )
-=======
                     idx,)
->>>>>>> 9cd052f3
         return True
 
     def load_weights(self, weights: Iterable[Tuple[str, torch.Tensor]]):
