--- conflicted
+++ resolved
@@ -82,7 +82,6 @@
             )
         self.forward_metadata.seq_lens_cpu_int = forward_batch.seq_lens_cpu.int()
 
-<<<<<<< HEAD
         self.graph_mode = False
 
     def init_cuda_graph_state(self, max_bs: int, max_num_tokens: int):
@@ -139,10 +138,9 @@
         self.forward_metadata = metadata
 
         self.graph_mode = True
-=======
+
     def get_cuda_graph_seq_len_fill_value(self):
         return 1
->>>>>>> 84cb449e
 
     def forward_extend(
         self,
