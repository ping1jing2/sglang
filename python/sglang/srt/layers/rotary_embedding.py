--- conflicted
+++ resolved
@@ -1040,11 +1040,7 @@
                 )
 
     @torch.compile(dynamic=True, backend=get_compiler_backend())
-<<<<<<< HEAD
-    def forward_native(
-=======
     def forward(
->>>>>>> d21c3522
         self,
         positions: torch.Tensor,
         query: torch.Tensor,
