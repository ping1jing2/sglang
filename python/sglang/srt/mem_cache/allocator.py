from __future__ import annotations

"""
Copyright 2025 SGLang Team
Licensed under the Apache License, Version 2.0 (the "License");
you may not use this file except in compliance with the License.
You may obtain a copy of the License at

    http://www.apache.org/licenses/LICENSE-2.0

Unless required by applicable law or agreed to in writing, software
distributed under the License is distributed on an "AS IS" BASIS,
WITHOUT WARRANTIES OR CONDITIONS OF ANY KIND, either express or implied.
See the License for the specific language governing permissions and
limitations under the License.
"""

"""
Page-aligned memory pool.
"""

import abc
import weakref
from typing import TYPE_CHECKING

import torch
import triton
import triton.language as tl

from sglang.srt.mem_cache.memory_pool import SWAKVPool
from sglang.srt.utils import get_bool_env_var, next_power_of_2

if TYPE_CHECKING:
    from sglang.srt.mem_cache.memory_pool import KVCache


class BaseTokenToKVPoolAllocator(abc.ABC):
    @abc.abstractmethod
    def __init__(
        self,
        size: int,
        page_size: int,
        dtype: torch.dtype,
        device: str,
        kvcache: KVCache,
        need_sort: bool,
    ):
        self.size = size
        self.page_size = page_size
        self.dtype = dtype
        self.device = device
        self._kvcache = kvcache
        self.need_sort = need_sort

        self.free_pages = None
        self.release_pages = None
        self.is_not_in_free_group = True
        self.free_group = []

    def debug_print(self) -> str:
        return ""

    def available_size(self):
        return (len(self.free_pages) + len(self.release_pages)) * self.page_size

    def get_kvcache(self):
        return self._kvcache

    def restore_state(self, state):
        self.free_pages, self.release_pages = state

    def backup_state(self):
        return (self.free_pages, self.release_pages)

    def free_group_begin(self):
        self.is_not_in_free_group = False
        self.free_group = []

    def free_group_end(self):
        self.is_not_in_free_group = True
        if self.free_group:
            self.free(torch.cat(self.free_group))

    def estimated_num_new_pages(self, bs, extend_num_tokens):
        return bs * ((extend_num_tokens + self.page_size - 1) // self.page_size)

    def merge_and_sort_free(self):
        if len(self.release_pages) > 0:
            self.free_pages = torch.cat((self.free_pages, self.release_pages))
            self.free_pages, _ = torch.sort(self.free_pages)
            self.release_pages = torch.empty(
                (0,), dtype=self.release_pages.dtype, device=self.device
            )

    def get_cpu_copy(self, *args, **kwargs):
        # FIXME: reuse the get_cpu_copy after paged allocator is implemented
        raise NotImplementedError()

    def load_cpu_copy(self, *args, **kwargs):
        # FIXME: reuse the load_cpu_copy after paged allocator is implemented
        raise NotImplementedError()

    def alloc_extend(self, *args, **kwargs):
        raise NotImplementedError("alloc_extend is only for paged allocator")

    def alloc_decode(self, *args, **kwargs):
        raise NotImplementedError("alloc_decode is only for paged allocator")

    @abc.abstractmethod
    def clear(self):
        raise NotImplementedError()

    @abc.abstractmethod
    def alloc(self, need_size: int):
        raise NotImplementedError()

    @abc.abstractmethod
    def free(self, free_index: torch.Tensor):
        raise NotImplementedError()


class TokenToKVPoolAllocator(BaseTokenToKVPoolAllocator):
    """An allocator managing the indices to kv cache data."""

    def __init__(
        self,
        size: int,
        dtype: torch.dtype,
        device: str,
        kvcache: KVCache,
        need_sort: bool,
    ):
        super().__init__(size, 1, dtype, device, kvcache, need_sort)
        self.clear()

    def clear(self):
        # The padded slot 0 is used for writing dummy outputs from padded tokens.
        self.free_pages = torch.arange(
            1, self.size + 1, dtype=torch.int64, device=self.device
        )
        self.is_not_in_free_group = True
        self.free_group = []
        self.release_pages = torch.empty((0,), dtype=torch.int64, device=self.device)

    def available_size(self):
        # To avoid minor "len(free_pages) * 1" overhead
        return len(self.free_pages) + len(self.release_pages)

    def alloc(self, need_size: int):
        if self.need_sort and need_size > len(self.free_pages):
            self.merge_and_sort_free()
        if need_size > len(self.free_pages):
            return None

        select_index = self.free_pages[:need_size]
        self.free_pages = self.free_pages[need_size:]
        return select_index

    def free(self, free_index: torch.Tensor):
        if free_index.numel() == 0:
            return

        if self.is_not_in_free_group:
            if self.need_sort:
                self.release_pages = torch.cat((self.release_pages, free_index))
            else:
                self.free_pages = torch.cat((self.free_pages, free_index))
        else:
            self.free_group.append(free_index)

    def get_cpu_copy(self, indices):
        return self._kvcache.get_cpu_copy(indices)

    def load_cpu_copy(self, kv_cache_cpu, indices):
        return self._kvcache.load_cpu_copy(kv_cache_cpu, indices)


class SWATokenToKVPoolAllocator(BaseTokenToKVPoolAllocator):
    """Allocator for SWA hybrid KV cache."""

    def __init__(
        self,
        size: int,
        size_swa: int,
        dtype: torch.dtype,
        device: str,
        kvcache: SWAKVPool,
        need_sort: bool,
    ):
        super().__init__(size, 1, dtype, device, kvcache, need_sort)
        assert isinstance(kvcache, SWAKVPool)
        self._size_full = size
        self._size_swa = size_swa
        self.full_attn_allocator = TokenToKVPoolAllocator(
            size,
            dtype,
            device,
            kvcache.full_kv_pool,
            need_sort,
        )
        self.swa_attn_allocator = TokenToKVPoolAllocator(
            size_swa,
            dtype,
            device,
            kvcache.swa_kv_pool,
            need_sort,
        )
        self.full_to_swa_index_mapping = torch.empty(
            size + size_swa + 1,
            dtype=torch.int64,
            device=device,
        )
        self.clear()

        self._kvcache.full_to_swa_index_mapping = self.full_to_swa_index_mapping

    def available_size(self):
        raise NotImplementedError()

    def full_available_size(self):
        return self.full_attn_allocator.available_size()

    def swa_available_size(self):
        return self.swa_attn_allocator.available_size()

    @property
    def size_full(self):
        return self._size_full

    @property
    def size_swa(self):
        return self._size_swa

    def debug_print(self) -> str:
        msg = ""
        msg += f"#swa-available-size: {self.swa_attn_allocator.available_size()}, "
        msg += (
            f"#full-attn-available-size: {self.full_attn_allocator.available_size()}, "
        )
        return msg

    def get_kvcache(self):
        return self._kvcache

    def translate_loc_from_full_to_swa(self, kv_indices: torch.Tensor):
        assert self.full_to_swa_index_mapping is not None
        return self.full_to_swa_index_mapping[kv_indices].to(torch.int32)

    def alloc(self, need_size: int):
        if need_size > self.full_attn_allocator.available_size():
            return None
        if need_size > self.swa_attn_allocator.available_size():
            return None

        alloc_full_indices = self.full_attn_allocator.alloc(need_size)
        alloc_swa_indices = self.swa_attn_allocator.alloc(need_size)
        self.full_to_swa_index_mapping[alloc_full_indices] = alloc_swa_indices
        return alloc_full_indices

    def free(self, free_index: torch.Tensor):
        if free_index.numel() == 0:
            return
        if self.is_not_in_free_group:
            self.full_attn_allocator.free(free_index)
            self.free_swa(free_index)
        else:
            self.free_group.append(free_index)
        assert (
            self.full_attn_allocator.available_size() <= self.full_attn_allocator.size
        )
        assert self.swa_attn_allocator.available_size() <= self.swa_attn_allocator.size

    def free_swa(self, free_index: torch.Tensor):
        swa_indices = self.full_to_swa_index_mapping[free_index]
        swa_indices = swa_indices[swa_indices > 0]
        self.swa_attn_allocator.free(swa_indices)
        self.full_to_swa_index_mapping[free_index] = 0

    def backup_state(self):
        raise NotImplementedError

    def restore_state(self, state):
        raise NotImplementedError

    def clear(self):
        self.swa_attn_allocator.clear()
        self.full_attn_allocator.clear()
        self.full_to_swa_index_mapping.fill_(0)
        self.is_in_free_group = False
        self.free_group = []


@triton.jit
def alloc_extend_kernel(
    pre_lens_ptr,
    seq_lens_ptr,
    last_loc_ptr,
    free_page_ptr,
    out_indices,
    ret_values,
    bs_upper: tl.constexpr,
    page_size: tl.constexpr,
    max_num_extend_tokens: tl.constexpr,
):
    pid = tl.program_id(0)

    load_offset = tl.arange(0, bs_upper)
    seq_lens = tl.load(seq_lens_ptr + load_offset, mask=load_offset <= pid)
    pre_lens = tl.load(pre_lens_ptr + load_offset, mask=load_offset <= pid)
    extend_lens = seq_lens - pre_lens

    seq_len = tl.load(seq_lens_ptr + pid)
    pre_len = tl.load(pre_lens_ptr + pid)
    extend_len = seq_len - pre_len

    sum_extend_lens = tl.sum(extend_lens)
    output_start_loc = sum_extend_lens - extend_len

    num_pages_after = (seq_lens + page_size - 1) // page_size
    num_pages_before = (pre_lens + page_size - 1) // page_size
    num_new_pages = num_pages_after - num_pages_before

    num_page_start_loc_self = (seq_len + page_size - 1) // page_size - (
        pre_len + page_size - 1
    ) // page_size
    sum_num_new_pages = tl.sum(num_new_pages)
    new_page_start_loc = sum_num_new_pages - num_page_start_loc_self

    # Return value
    if pid == tl.num_programs(0) - 1:
        merged_value = (sum_num_new_pages.to(tl.int64)) << 32 | sum_extend_lens.to(
            tl.int64
        )
        tl.store(ret_values, merged_value)

    # Part 1: fill the old partial page
    last_loc = tl.load(last_loc_ptr + pid)
    num_part1 = (
        min(seq_len, (pre_len + page_size - 1) // page_size * page_size) - pre_len
    )
    offset_one_page = tl.arange(0, page_size)
    tl.store(
        out_indices + output_start_loc + offset_one_page,
        last_loc + 1 + offset_one_page,
        mask=offset_one_page < num_part1,
    )
    if pre_len + num_part1 == seq_len:
        return

    # Part 2: fill the new full pages
    num_part2 = (
        seq_len // page_size * page_size
        - (pre_len + page_size - 1) // page_size * page_size
    )

    offset_many_page = tl.arange(0, max_num_extend_tokens)
    page_start = tl.load(
        free_page_ptr + new_page_start_loc + offset_many_page // page_size,
        mask=offset_many_page < num_part2,
    )
    tl.store(
        out_indices + output_start_loc + num_part1 + offset_many_page,
        page_start * page_size + offset_many_page % page_size,
        mask=offset_many_page < num_part2,
    )
    if pre_len + num_part1 + num_part2 == seq_len:
        return

    # Part 3: fill the new partial page
    num_part3 = seq_len - seq_len // page_size * page_size
    start_loc = tl.load(
        free_page_ptr + new_page_start_loc + num_page_start_loc_self - 1
    )
    tl.store(
        out_indices + output_start_loc + num_part1 + num_part2 + offset_one_page,
        start_loc * page_size + offset_one_page,
        mask=offset_one_page < num_part3,
    )


@triton.jit
def alloc_decode_kernel(
    seq_lens_ptr,
    last_loc_ptr,
    free_page_ptr,
    out_indices,
    ret_values,
    bs_upper: tl.constexpr,
    page_size: tl.constexpr,
):
    pid = tl.program_id(0)

    load_offset = tl.arange(0, bs_upper)
    seq_lens = tl.load(seq_lens_ptr + load_offset, mask=load_offset <= pid)
    pre_lens = tl.where(load_offset <= pid, seq_lens - 1, seq_lens)

    seq_len = tl.load(seq_lens_ptr + pid)
    pre_len = seq_len - 1

    num_pages_after = (seq_lens + page_size - 1) // page_size
    num_pages_before = (pre_lens + page_size - 1) // page_size
    num_new_pages = num_pages_after - num_pages_before

    num_page_start_loc_self = (seq_len + page_size - 1) // page_size - (
        pre_len + page_size - 1
    ) // page_size
    sum_num_new_pages = tl.sum(num_new_pages)
    new_page_start_loc = sum_num_new_pages - num_page_start_loc_self

    # Return value
    if pid == tl.num_programs(0) - 1:
        tl.store(ret_values, sum_num_new_pages)

    if num_page_start_loc_self == 0:
        last_loc = tl.load(last_loc_ptr + pid)
        tl.store(out_indices + pid, last_loc + 1)
    else:
        page = tl.load(free_page_ptr + new_page_start_loc)
        tl.store(out_indices + pid, page * page_size)


class PagedTokenToKVPoolAllocator(BaseTokenToKVPoolAllocator):
    """
    An allocator managing the indices to kv cache data.

    This class has the same interface as `TokenToKVPoolAllocator` but the output
    of one request is always page-aligned.

    TODO: fuse last_loc into the kernel.
    """

    def __init__(
        self,
        size: int,
        page_size: int,
        dtype: torch.dtype,
        device: str,
        kvcache: KVCache,
        need_sort: bool,
    ):
        super().__init__(size, page_size, dtype, device, kvcache, need_sort)
        self.num_pages = size // page_size
        self.debug_mode = get_bool_env_var("SGLANG_DEBUG_MEMORY_POOL")
        self.ret_values = torch.empty((), dtype=torch.int64, device=self.device)
        self.clear()

    def alloc(self, need_size: int):
        # page-aligned allocation, returning contiguous indices of pages
        if self.debug_mode:
            assert (
                need_size % self.page_size == 0
            ), "The allocation size should be page-aligned"

        num_pages = need_size // self.page_size
        if self.need_sort and num_pages > len(self.free_pages):
            self.merge_and_sort_free()
        if num_pages > len(self.free_pages):
            return None

        out_pages = self.free_pages[:num_pages]
        self.free_pages = self.free_pages[num_pages:]

        out_indices = (
            out_pages[:, None] * self.page_size
            + torch.arange(self.page_size, device=self.device)
        ).reshape(-1)

        return out_indices

    def alloc_extend(
        self,
        prefix_lens: torch.Tensor,
        seq_lens: torch.Tensor,
        last_loc: torch.Tensor,
        extend_num_tokens: int,
    ):
        if self.debug_mode:
            assert torch.all(
                (last_loc + 1) % self.page_size == prefix_lens % self.page_size
            )

        bs = len(prefix_lens)
        if self.need_sort and self.estimated_num_new_pages(bs, extend_num_tokens) > len(
            self.free_pages
        ):
            self.merge_and_sort_free()

        out_indices = torch.empty(
            (extend_num_tokens,), dtype=torch.int64, device=self.device
        )
        alloc_extend_kernel[(bs,)](
            prefix_lens,
            seq_lens,
            last_loc,
            self.free_pages,
            out_indices,
            self.ret_values,
            next_power_of_2(bs),
            self.page_size,
            next_power_of_2(extend_num_tokens),
        )

        if self.debug_mode:
            assert len(torch.unique(out_indices)) == len(out_indices)

        merged_value = self.ret_values.item()
        num_new_pages = merged_value >> 32
        if num_new_pages > len(self.free_pages):
            return None

        self.free_pages = self.free_pages[num_new_pages:]
        return out_indices

    def alloc_decode(
        self,
        seq_lens: torch.Tensor,
        last_loc: torch.Tensor,
    ):
        if self.debug_mode:
            assert torch.all(
                (last_loc + 2) % self.page_size == seq_lens % self.page_size
            )

        bs = len(seq_lens)
        if self.need_sort and self.estimated_num_new_pages(bs, 1) > len(
            self.free_pages
        ):
            self.merge_and_sort_free()

        out_indices = torch.empty((bs,), dtype=torch.int64, device=self.device)
        alloc_decode_kernel[(bs,)](
            seq_lens,
            last_loc,
            self.free_pages,
            out_indices,
            self.ret_values,
            next_power_of_2(bs),
            self.page_size,
        )

        if self.debug_mode:
            assert len(torch.unique(out_indices)) == len(out_indices)

        num_new_pages = self.ret_values.item()
        if num_new_pages > len(self.free_pages):
            return None

        self.free_pages = self.free_pages[num_new_pages:]
        return out_indices

    def free(self, free_index: torch.Tensor):
        if free_index.numel() == 0:
            return

        if self.is_not_in_free_group:
            free_page_indices = torch.unique(free_index // self.page_size)
            if self.need_sort:
                self.release_pages = torch.cat((free_page_indices, self.release_pages))
            else:
                self.free_pages = torch.cat((free_page_indices, self.free_pages))
        else:
            self.free_group.append(free_index)

        if self.debug_mode:
            assert len(torch.unique(self.free_pages)) == len(self.free_pages)

    def clear(self):
        # The padded slot 0 is used for writing dummy outputs from padded tokens.
        self.free_pages = torch.arange(
            1, self.num_pages + 1, dtype=torch.int64, device=self.device
        )
        self.is_not_in_free_group = True
        self.free_group = []
        self.release_pages = torch.empty((0,), dtype=torch.int64, device=self.device)

    def get_cpu_copy(self, indices):
        return self._kvcache.get_cpu_copy(indices)

    def load_cpu_copy(self, kv_cache_cpu, indices):
        return self._kvcache.load_cpu_copy(kv_cache_cpu, indices)


def alloc_extend_kernel_ascend(
    prefix_lens,
    seq_lens,
    last_loc,
    free_pages,
    out_indices,
    page_size,
    device,
):
    extend_lens = seq_lens - prefix_lens
    end_pos = torch.cumsum(extend_lens, 0)
    start_pos = end_pos - extend_lens
    num_new_pages = (seq_lens + page_size - 1) // page_size - (
        prefix_lens + page_size - 1
    ) // page_size
    num_full_new_pages = (seq_lens) // page_size - (
        prefix_lens + page_size - 1
    ) // page_size
    need_page = num_new_pages - num_full_new_pages
    end_new_pages = torch.cumsum(num_new_pages, 0)
    start_new_pages = end_new_pages - num_new_pages
    pos_in_page = torch.arange(page_size, device=device, dtype=torch.int32)
    for i in range(len(prefix_lens)):
        num1 = (
            min(
                seq_lens[i],
                (prefix_lens[i] + page_size - 1) // page_size * page_size,
            )
            - prefix_lens[i]
        )
        if num1:
            out_indices[start_pos[i] : start_pos[i] + num1] = (
                last_loc[i] + 1 + pos_in_page[:num1].view(-1)
            )

        num2 = (
            seq_lens[i] // page_size - (prefix_lens[i] + page_size - 1) // page_size
        ) * page_size
        if num2:
            pages = (
                free_pages[start_new_pages[i] : end_new_pages[i] - need_page[i]]
                * page_size
            )
            out_indices[start_pos[i] + num1 : start_pos[i] + num1 + num2] = (
                pages.view(-1, 1) + pos_in_page.view(1, -1)
            ).view(-1)

        num3 = seq_lens[i] - seq_lens[i] // page_size * page_size
        if num3:
            out_indices[end_pos[i] - num3 : end_pos[i]] = (
                free_pages[end_new_pages[i] - 1] * page_size + pos_in_page[:num3]
            ).view(-1)


class AscendPagedTokenToKVPoolAllocator(PagedTokenToKVPoolAllocator):

    def __init__(
        self,
        size: int,
        page_size: int,
        dtype: torch.dtype,
        device: str,
        kvcache: KVCache,
        need_sort: bool,
    ):
<<<<<<< HEAD
        super().__init__(size, page_size, dtype, device, kvcache)
=======
        super().__init__(size, page_size, dtype, device, kvcache, need_sort)
        self.ret_values = torch.empty((), dtype=torch.int32, device=self.device)
>>>>>>> 84cb449e

    def alloc_extend(
        self,
        prefix_lens: torch.Tensor,
        seq_lens: torch.Tensor,
        last_loc: torch.Tensor,
        extend_num_tokens: int,
    ):
        if self.debug_mode:
            assert torch.all(
                (last_loc + 1) % self.page_size == prefix_lens % self.page_size
            )

        bs = len(prefix_lens)
        if self.need_sort and self.estimated_num_new_pages(bs, extend_num_tokens) > len(
            self.free_pages
        ):
            self.merge_and_sort_free()

<<<<<<< HEAD
        if estimated_num_new_pages > len(self.free_pages):
            return None

=======
>>>>>>> 84cb449e
        out_indices = torch.empty(
            (extend_num_tokens,), dtype=torch.int32, device=self.device
        )

        alloc_extend_kernel_ascend(
            prefix_lens,
            seq_lens,
            last_loc,
            self.free_pages,
            out_indices,
            self.page_size,
            self.device,
        )

        if self.debug_mode:
            assert len(torch.unique(out_indices)) == len(out_indices)

        self.free_pages = self.free_pages[estimated_num_new_pages:]
        return out_indices

    def alloc_decode(
        self,
        seq_lens: torch.Tensor,
        last_loc: torch.Tensor,
    ):
        if self.debug_mode:
            assert torch.all(
                (last_loc + 2) % self.page_size == seq_lens % self.page_size
            )

<<<<<<< HEAD
        need_new_pages = (seq_lens % self.page_size == 1).int()
        num_new_pages = need_new_pages.sum().item()

        if num_new_pages > len(self.free_pages):
            self.merge_and_sort_free()

        if num_new_pages > len(self.free_pages):
            return None
=======
        bs = len(seq_lens)
        if self.need_sort and self.estimated_num_new_pages(bs, 1) > len(
            self.free_pages
        ):
            self.merge_and_sort_free()

        out_indices = torch.empty((bs,), dtype=torch.int32, device=self.device)
>>>>>>> 84cb449e

        end_new_pages = torch.cumsum(need_new_pages, 0)
        start_new_pages = end_new_pages - need_new_pages
        if num_new_pages == 0:
            out_indices = last_loc + 1
        else:
            out_indices = (last_loc + 1) * (1 - need_new_pages) + self.free_pages[
                start_new_pages
            ] * self.page_size * need_new_pages

        if self.debug_mode:
            assert len(torch.unique(out_indices)) == len(out_indices)

        self.free_pages = self.free_pages[num_new_pages:]
        return out_indices.int()<|MERGE_RESOLUTION|>--- conflicted
+++ resolved
@@ -645,12 +645,7 @@
         kvcache: KVCache,
         need_sort: bool,
     ):
-<<<<<<< HEAD
-        super().__init__(size, page_size, dtype, device, kvcache)
-=======
         super().__init__(size, page_size, dtype, device, kvcache, need_sort)
-        self.ret_values = torch.empty((), dtype=torch.int32, device=self.device)
->>>>>>> 84cb449e
 
     def alloc_extend(
         self,
@@ -670,12 +665,9 @@
         ):
             self.merge_and_sort_free()
 
-<<<<<<< HEAD
         if estimated_num_new_pages > len(self.free_pages):
             return None
 
-=======
->>>>>>> 84cb449e
         out_indices = torch.empty(
             (extend_num_tokens,), dtype=torch.int32, device=self.device
         )
@@ -706,7 +698,6 @@
                 (last_loc + 2) % self.page_size == seq_lens % self.page_size
             )
 
-<<<<<<< HEAD
         need_new_pages = (seq_lens % self.page_size == 1).int()
         num_new_pages = need_new_pages.sum().item()
 
@@ -715,15 +706,6 @@
 
         if num_new_pages > len(self.free_pages):
             return None
-=======
-        bs = len(seq_lens)
-        if self.need_sort and self.estimated_num_new_pages(bs, 1) > len(
-            self.free_pages
-        ):
-            self.merge_and_sort_free()
-
-        out_indices = torch.empty((bs,), dtype=torch.int32, device=self.device)
->>>>>>> 84cb449e
 
         end_new_pages = torch.cumsum(need_new_pages, 0)
         start_new_pages = end_new_pages - need_new_pages
